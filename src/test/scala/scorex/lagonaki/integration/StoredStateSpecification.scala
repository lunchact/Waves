--- conflicted
+++ resolved
@@ -145,16 +145,6 @@
     recipients.foreach(r => state.assetBalance(AssetAcc(r, Some(issueAssetTx.assetId))) should be(100))
   }
 
-<<<<<<< HEAD
-  test("validate plenty of transactions") {
-    val trans = Seq.fill(transactionModule.utxStorage.sizeLimit)(genValidTransaction())
-    val (time, result) = profile(state.validate(trans, blockTime = trans.map(_.timestamp).max))
-    time should be < 1000L
-    result.size should be <= trans.size
-  }
-
-=======
->>>>>>> 6d2964a1
   test("included") {
     val incl = includedTransactions(history.lastBlock, history)
     incl.nonEmpty shouldBe true
