package scorex.transaction

import com.wavesplatform.features.BlockchainFeatureStatus
import com.wavesplatform.state2._
import com.wavesplatform.history._
import org.scalatest.{FunSuite, Matchers}
import scorex.block.Block

import scala.concurrent.ExecutionContext.Implicits.global
import scala.concurrent.Future

class BlockhainUpdaterTest extends FunSuite with Matchers with HistoryTest {
<<<<<<< HEAD
=======

>>>>>>> 3bec638d
  private val ApprovalPeriod = 100

  private val WavesSettings = RootDefaultSettings.copy(blockchainSettings =
    RootDefaultSettings.blockchainSettings.copy(
      functionalitySettings = RootDefaultSettings.blockchainSettings.functionalitySettings.copy(
        featureCheckBlocksPeriod = ApprovalPeriod,
        blocksForFeatureActivation = (ApprovalPeriod * 0.9).toInt
      )
    )
  )

  test("concurrent access to lastBlock doesn't throw any exception") {
    val (h, fp, _, _, bu, _) = StorageFactory(WavesSettings, EmptyFeaturesSettings).get

    bu.processBlock(genesisBlock)

    (1 to 1000).foreach { _ =>
      bu.processBlock(getNextTestBlock(h))
    }

    @volatile var failed = false

    (1 to 1000).foreach { _ =>
      Future(bu.processBlock(getNextTestBlock(h))).recover[Any] { case e => e.printStackTrace(); failed = true }
      Future(bu.removeAfter(h.lastBlockIds(2).last)).recover[Any] { case e => e.printStackTrace(); failed = true }
    }

    Thread.sleep(1000)

    failed shouldBe false
  }

  def appendBlock(block: Block, blockchainUpdater: BlockchainUpdater): Unit = {
    blockchainUpdater.processBlock(block)
  }

  test("features approved and accepted as height grows") {

    val (h, fp, _, _, bu, _) = StorageFactory(WavesSettings, EmptyFeaturesSettings).get

    bu.processBlock(genesisBlock)

    fp.featureStatus(1, 1) shouldBe BlockchainFeatureStatus.Undefined
    fp.featureStatus(2, 1) shouldBe BlockchainFeatureStatus.Undefined
    fp.featureStatus(3, 1) shouldBe BlockchainFeatureStatus.Undefined

    (1 until ApprovalPeriod).foreach { _ =>
      bu.processBlock(getNextTestBlockWithVotes(h, Set(1)))
    }

    h.height() shouldBe ApprovalPeriod
    fp.featureStatus(1, ApprovalPeriod) shouldBe BlockchainFeatureStatus.Accepted
    fp.featureStatus(2, ApprovalPeriod) shouldBe BlockchainFeatureStatus.Undefined
    fp.featureStatus(3, ApprovalPeriod) shouldBe BlockchainFeatureStatus.Undefined

    (1 to ApprovalPeriod).foreach { _ =>
      bu.processBlock(getNextTestBlockWithVotes(h, Set(2)))
    }

    h.height() shouldBe 2 * ApprovalPeriod
    fp.featureStatus(1, 2 * ApprovalPeriod) shouldBe BlockchainFeatureStatus.Activated
    fp.featureStatus(2, 2 * ApprovalPeriod) shouldBe BlockchainFeatureStatus.Accepted
    fp.featureStatus(3, 2 * ApprovalPeriod) shouldBe BlockchainFeatureStatus.Undefined

    (1 to ApprovalPeriod).foreach { _ =>
      bu.processBlock(getNextTestBlockWithVotes(h, Set()))
    }

    h.height() shouldBe 3 * ApprovalPeriod
    fp.featureStatus(1, 3 * ApprovalPeriod) shouldBe BlockchainFeatureStatus.Activated
    fp.featureStatus(2, 3 * ApprovalPeriod) shouldBe BlockchainFeatureStatus.Activated
    fp.featureStatus(3, 3 * ApprovalPeriod) shouldBe BlockchainFeatureStatus.Undefined
  }

  test("features rollback with block rollback") {
    val (h, fp, _, _, bu, _) = StorageFactory(WavesSettings, EmptyFeaturesSettings).get

    bu.processBlock(genesisBlock)

    fp.featureStatus(1, 1) shouldBe BlockchainFeatureStatus.Undefined
    fp.featureStatus(2, 1) shouldBe BlockchainFeatureStatus.Undefined

    (1 until ApprovalPeriod).foreach { _ =>
      bu.processBlock(getNextTestBlockWithVotes(h, Set(1))).explicitGet()
    }

    h.height() shouldBe ApprovalPeriod
    fp.featureStatus(1, ApprovalPeriod) shouldBe BlockchainFeatureStatus.Accepted
    fp.featureStatus(2, ApprovalPeriod) shouldBe BlockchainFeatureStatus.Undefined

    bu.removeAfter(h.lastBlockIds(2).last).explicitGet()

    h.height() shouldBe ApprovalPeriod - 1
    fp.featureStatus(1, ApprovalPeriod - 1) shouldBe BlockchainFeatureStatus.Undefined
    fp.featureStatus(2, ApprovalPeriod - 1) shouldBe BlockchainFeatureStatus.Undefined

    (1 to ApprovalPeriod + 1).foreach { _ =>
      bu.processBlock(getNextTestBlockWithVotes(h, Set(2))).explicitGet()
    }

    h.height() shouldBe 2 * ApprovalPeriod
    fp.featureStatus(1, 2 * ApprovalPeriod) shouldBe BlockchainFeatureStatus.Activated
    fp.featureStatus(2, 2 * ApprovalPeriod) shouldBe BlockchainFeatureStatus.Accepted

    bu.removeAfter(h.lastBlockIds(2).last).explicitGet()

    h.height() shouldBe 2 * ApprovalPeriod - 1
    fp.featureStatus(1, 2 * ApprovalPeriod - 1) shouldBe BlockchainFeatureStatus.Accepted
    fp.featureStatus(2, 2 * ApprovalPeriod - 1) shouldBe BlockchainFeatureStatus.Undefined

    (1 to ApprovalPeriod).foreach { _ => bu.removeAfter(h.lastBlockIds(2).last).explicitGet() }

    h.height() shouldBe ApprovalPeriod - 1
    fp.featureStatus(1, ApprovalPeriod - 1) shouldBe BlockchainFeatureStatus.Undefined
    fp.featureStatus(2, ApprovalPeriod - 1) shouldBe BlockchainFeatureStatus.Undefined
  }

  test("feature activation height is not overrided with further periods") {
    val (h, fp, _, _, bu, _) = StorageFactory(WavesSettings, EmptyFeaturesSettings).get

    bu.processBlock(genesisBlock)

    fp.featureStatus(1, 1) shouldBe BlockchainFeatureStatus.Undefined

    fp.featureActivatedHeight(1) shouldBe None

    (1 until ApprovalPeriod).foreach { _ =>
      bu.processBlock(getNextTestBlockWithVotes(h, Set(1))).explicitGet()
    }

    fp.featureActivatedHeight(1) shouldBe Some(ApprovalPeriod * 2)

    (1 to ApprovalPeriod).foreach { _ =>
      bu.processBlock(getNextTestBlockWithVotes(h, Set(1))).explicitGet()
    }

    fp.featureActivatedHeight(1) shouldBe Some(ApprovalPeriod * 2)
  }

  test("feature activated only by 90% of blocks") {
    val (h, fp, _, _, bu, _) = StorageFactory(WavesSettings, EmptyFeaturesSettings).get

    bu.processBlock(genesisBlock)

    fp.featureStatus(1, 1) shouldBe BlockchainFeatureStatus.Undefined

    (1 until ApprovalPeriod).foreach { i =>
      bu.processBlock(getNextTestBlockWithVotes(h, if (i % 2 == 0) Set(1) else Set())).explicitGet()
    }
    fp.featureStatus(1, ApprovalPeriod) shouldBe BlockchainFeatureStatus.Undefined

    (1 to ApprovalPeriod).foreach { i =>
      bu.processBlock(getNextTestBlockWithVotes(h, if (i % 10 == 0) Set() else Set(1))).explicitGet()
    }
    fp.featureStatus(1, ApprovalPeriod * 2) shouldBe BlockchainFeatureStatus.Accepted

    (1 to ApprovalPeriod).foreach { i =>
      bu.processBlock(getNextTestBlock(h)).explicitGet()
    }
    fp.featureStatus(1, ApprovalPeriod * 3) shouldBe BlockchainFeatureStatus.Activated
  }
}<|MERGE_RESOLUTION|>--- conflicted
+++ resolved
@@ -10,10 +10,7 @@
 import scala.concurrent.Future
 
 class BlockhainUpdaterTest extends FunSuite with Matchers with HistoryTest {
-<<<<<<< HEAD
-=======
 
->>>>>>> 3bec638d
   private val ApprovalPeriod = 100
 
   private val WavesSettings = RootDefaultSettings.copy(blockchainSettings =
