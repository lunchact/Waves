package scorex.transaction.state.database.blockchain

import com.google.common.primitives.Longs
import org.h2.mvstore.MVStore
import org.scalamock.scalatest.MockFactory
import org.scalatest.prop.{GeneratorDrivenPropertyChecks, PropertyChecks}
import org.scalatest.{Assertions, Matchers, PropSpec}
import scorex.settings.TestFunctionalitySettings
import scorex.transaction.state.database.state.storage._
import scorex.transaction.{State, TransactionGen}

class AssetsExtendedStateSpecification extends PropSpec with PropertyChecks with GeneratorDrivenPropertyChecks
  with Matchers with TransactionGen with Assertions with MockFactory {

  def newAssetExtendedState(): State = {
    val mvStore = new MVStore.Builder().open()
    val storage = new MVStoreStateStorage
      with MVStoreOrderMatchStorage
      with MVStoreAssetsExtendedStateStorage
      with MVStoreLeaseExtendedStateStorage
      with MVStoreAliasExtendedStorage {
      override val db: MVStore = mvStore
    }
    new StoredState(storage, TestFunctionalitySettings.Enabled)
  }

  property("Assets quantity and issueability should work on one update") {
    val state = newAssetExtendedState()
    forAll(bytes32gen, bytes32gen, positiveLongGen) { (assetId, transactionId, quantity) =>
      state.addAsset(assetId, 1, transactionId, quantity, reissuable = true)
      state.totalAssetQuantity(assetId) shouldBe quantity
      state.isReissuable(assetId) shouldBe true
    }
  }

  property("Assets quantity should work on huge sequential updates") {
    val state = newAssetExtendedState()
    forAll(bytes32gen) { assetId =>
      var i = 0
      var q: Long = 0L
      forAll(bytes32gen, smallFeeGen) { (transactionId, quantity) =>
        i = i + 1
        q = q + quantity
        state.addAsset(assetId, i, transactionId, quantity, reissuable = true)
        state.totalAssetQuantity(assetId) shouldBe q
      }
    }
  }

  property("Reissuable should work in simple case") {
    val state = newAssetExtendedState()
    val assetId = getId(0)

    state.addAsset(assetId, 1, getId(1), 10, reissuable = true)
    state.isReissuable(assetId) shouldBe true
    state.addAsset(assetId, 2, getId(2), 10, reissuable = false)
    state.isReissuable(assetId) shouldBe false
  }

  property("Reissuable should work correctly in case of few updates per block") {
    val state = newAssetExtendedState()
    val assetId = getId(0)

    state.addAsset(assetId, 1, getId(1), 10, reissuable = true)
    state.addAsset(assetId, 1, getId(2), 20, reissuable = true)

    state.totalAssetQuantity(assetId) shouldBe 30
    state.isReissuable(assetId) shouldBe true

    state.addAsset(assetId, 3, getId(3), 30, reissuable = true)
    state.addAsset(assetId, 3, getId(4), 40, reissuable = false)

    state.totalAssetQuantity(assetId) shouldBe 100
    state.isReissuable(assetId) shouldBe false

<<<<<<< HEAD
    state.assetRollbackTo(assetId, 2)
=======
    state.rollback(assetId, 2, Some(true))
>>>>>>> 39da7890

    state.totalAssetQuantity(assetId) shouldBe 30
    state.isReissuable(assetId) shouldBe true
  }

  property("Reissuable should doesn't work in case of few updates reissuable flags per block") {
    val state = newAssetExtendedState()
    val assetId = getId(0)

    state.addAsset(assetId, 1, getId(1), 10, reissuable = true)
    state.addAsset(assetId, 1, getId(2), 20, reissuable = false)

    assertThrows[RuntimeException] {
      state.addAsset(assetId, 1, getId(4), 40, reissuable = true)
    }
  }

  property("Rollback should work after simple sequence of updates") {
    val state = newAssetExtendedState()
    val assetId = getId(0)

    state.addAsset(assetId, 1, getId(1), 10, reissuable = true)
    state.addAsset(assetId, 2, getId(2), 10, reissuable = true)
    state.addAsset(assetId, 3, getId(3), 10, reissuable = true)

    state.totalAssetQuantity(assetId) shouldBe 30
    state.isReissuable(assetId) shouldBe true

    state.addAsset(assetId, 4, getId(4), 10, reissuable = false)

    state.totalAssetQuantity(assetId) shouldBe 40
    state.isReissuable(assetId) shouldBe false

<<<<<<< HEAD
    state.assetRollbackTo(assetId, 2)
=======
    state.rollback(assetId, 2, Some(true))
>>>>>>> 39da7890

    state.totalAssetQuantity(assetId) shouldBe 20
    state.isReissuable(assetId) shouldBe true
  }

  property("Rollback should work after simple sequence of updates with gaps") {
    val state = newAssetExtendedState()
    val assetId = getId(0)

    state.addAsset(assetId, 10, getId(1), 10, reissuable = true)
    state.addAsset(assetId, 20, getId(2), 10, reissuable = true)
    state.addAsset(assetId, 30, getId(3), 10, reissuable = true)

    state.totalAssetQuantity(assetId) shouldBe 30
    state.isReissuable(assetId) shouldBe true

    state.addAsset(assetId, 40, getId(4), 10, reissuable = false)

    state.totalAssetQuantity(assetId) shouldBe 40
    state.isReissuable(assetId) shouldBe false

<<<<<<< HEAD
    state.assetRollbackTo(assetId, 25)
=======
    state.rollback(assetId, 25, Some(true))
>>>>>>> 39da7890

    state.totalAssetQuantity(assetId) shouldBe 20
    state.isReissuable(assetId) shouldBe true
  }

  property("Duplicated calls should work correctly") {
    val state = newAssetExtendedState()
    val assetId = getId(0)

    state.addAsset(assetId, 10, getId(1), 10, reissuable = true)
    state.addAsset(assetId, 10, getId(1), 10, reissuable = true)
    state.addAsset(assetId, 10, getId(1), 10, reissuable = true)

    state.totalAssetQuantity(assetId) shouldBe 10
    state.isReissuable(assetId) shouldBe true

    state.addAsset(assetId, 20, getId(2), 20, reissuable = false)
    state.addAsset(assetId, 20, getId(2), 20, reissuable = false)
    state.addAsset(assetId, 20, getId(2), 20, reissuable = false)

    state.totalAssetQuantity(assetId) shouldBe 30
    state.isReissuable(assetId) shouldBe false

<<<<<<< HEAD
    state.assetRollbackTo(assetId, 18)
=======
    state.rollback(assetId, 18, Some(true))
>>>>>>> 39da7890

    state.totalAssetQuantity(assetId) shouldBe 10
    state.isReissuable(assetId) shouldBe true
  }

  property("Burn should work after simple sequence of updates and rollback") {
    val state = newAssetExtendedState()
    val assetId = getId(0)

    state.addAsset(assetId, 10, getId(1), 10, reissuable = true)
    state.addAsset(assetId, 10, getId(2), 10, reissuable = true)

    state.addAsset(assetId, 20, getId(3), 20, reissuable = true)
    state.addAsset(assetId, 20, getId(4), 20, reissuable = true)

    state.addAsset(assetId, 30, getId(5), 30, reissuable = true)

    state.totalAssetQuantity(assetId) shouldBe 90
    state.isReissuable(assetId) shouldBe true

    state.burnAsset(assetId, 40, getId(6), -50)
    state.addAsset(assetId, 40, getId(7), 10, reissuable = false)

    state.totalAssetQuantity(assetId) shouldBe 50
    state.isReissuable(assetId) shouldBe false

<<<<<<< HEAD
    state.assetRollbackTo(assetId, 15)
=======
    state.rollback(assetId, 15, Some(true))
>>>>>>> 39da7890

    state.totalAssetQuantity(assetId) shouldBe 20
    state.isReissuable(assetId) shouldBe true
  }

  property("Burn should not changes asset reissue flag") {
    val mvStore = new MVStore.Builder().open()
    val storage = new MVStoreStateStorage with MVStoreAssetsExtendedStateStorage {
      override val db: MVStore = mvStore
    }
    val state = new AssetsExtendedState(storage)
    val assetId0 = getId(0)
    val assetId1 = getId(1)

    state.addAsset(assetId0, 10, getId(1), 10, reissuable = true)
    state.addAsset(assetId1, 10, getId(2), 10, reissuable = false)

    state.burnAsset(assetId0, 40, getId(3), -1)
    state.burnAsset(assetId1, 40, getId(4), -1)

    state.getAssetQuantity(assetId0) shouldBe 9
    state.isReissuable(assetId0) shouldBe true

    state.getAssetQuantity(assetId1) shouldBe 9
    state.isReissuable(assetId1) shouldBe false
  }


  private def getId(i: Int): Array[Byte] = {
    Longs.toByteArray(0) ++ Longs.toByteArray(0) ++ Longs.toByteArray(0) ++ Longs.toByteArray(i)
  }

}<|MERGE_RESOLUTION|>--- conflicted
+++ resolved
@@ -73,11 +73,7 @@
     state.totalAssetQuantity(assetId) shouldBe 100
     state.isReissuable(assetId) shouldBe false
 
-<<<<<<< HEAD
-    state.assetRollbackTo(assetId, 2)
-=======
-    state.rollback(assetId, 2, Some(true))
->>>>>>> 39da7890
+    state.assetRollbackTo(assetId, 2, Some(true))
 
     state.totalAssetQuantity(assetId) shouldBe 30
     state.isReissuable(assetId) shouldBe true
@@ -111,11 +107,7 @@
     state.totalAssetQuantity(assetId) shouldBe 40
     state.isReissuable(assetId) shouldBe false
 
-<<<<<<< HEAD
-    state.assetRollbackTo(assetId, 2)
-=======
-    state.rollback(assetId, 2, Some(true))
->>>>>>> 39da7890
+    state.assetRollbackTo(assetId, 2, Some(true))
 
     state.totalAssetQuantity(assetId) shouldBe 20
     state.isReissuable(assetId) shouldBe true
@@ -137,11 +129,7 @@
     state.totalAssetQuantity(assetId) shouldBe 40
     state.isReissuable(assetId) shouldBe false
 
-<<<<<<< HEAD
-    state.assetRollbackTo(assetId, 25)
-=======
-    state.rollback(assetId, 25, Some(true))
->>>>>>> 39da7890
+    state.assetRollbackTo(assetId, 25, Some(true))
 
     state.totalAssetQuantity(assetId) shouldBe 20
     state.isReissuable(assetId) shouldBe true
@@ -165,11 +153,7 @@
     state.totalAssetQuantity(assetId) shouldBe 30
     state.isReissuable(assetId) shouldBe false
 
-<<<<<<< HEAD
-    state.assetRollbackTo(assetId, 18)
-=======
-    state.rollback(assetId, 18, Some(true))
->>>>>>> 39da7890
+    state.assetRollbackTo(assetId, 18, Some(true))
 
     state.totalAssetQuantity(assetId) shouldBe 10
     state.isReissuable(assetId) shouldBe true
@@ -196,22 +180,15 @@
     state.totalAssetQuantity(assetId) shouldBe 50
     state.isReissuable(assetId) shouldBe false
 
-<<<<<<< HEAD
-    state.assetRollbackTo(assetId, 15)
-=======
-    state.rollback(assetId, 15, Some(true))
->>>>>>> 39da7890
+    state.assetRollbackTo(assetId, 15, Some(true))
 
     state.totalAssetQuantity(assetId) shouldBe 20
     state.isReissuable(assetId) shouldBe true
   }
 
   property("Burn should not changes asset reissue flag") {
-    val mvStore = new MVStore.Builder().open()
-    val storage = new MVStoreStateStorage with MVStoreAssetsExtendedStateStorage {
-      override val db: MVStore = mvStore
-    }
-    val state = new AssetsExtendedState(storage)
+
+    val state = newAssetExtendedState()
     val assetId0 = getId(0)
     val assetId1 = getId(1)
 
@@ -221,10 +198,10 @@
     state.burnAsset(assetId0, 40, getId(3), -1)
     state.burnAsset(assetId1, 40, getId(4), -1)
 
-    state.getAssetQuantity(assetId0) shouldBe 9
+    state.totalAssetQuantity(assetId0) shouldBe 9
     state.isReissuable(assetId0) shouldBe true
 
-    state.getAssetQuantity(assetId1) shouldBe 9
+    state.totalAssetQuantity(assetId1) shouldBe 9
     state.isReissuable(assetId1) shouldBe false
   }
 
