--- conflicted
+++ resolved
@@ -11,12 +11,6 @@
 
 class FeeCalculatorSpecification extends PropSpec with PropertyChecks with GeneratorDrivenPropertyChecks
   with Matchers with TransactionGen {
-<<<<<<< HEAD
-  val WhitelistedAsset = Base58.decode("JAudr64y6YxTgLn9T5giKKqWGkbMfzhdRAxmNNfn6FJN").get
-
-  property("Transfer transaction") {
-    val feeCalc = new FeeCalculator(MySettings)
-=======
 
 
   private val configString =
@@ -38,6 +32,12 @@
       |    burn {
       |      WAVES = 300000
       |    }
+      |    lease {
+      |      WAVES = 400000
+      |    }
+      |    lease-cancel {
+      |      WAVES = 500000
+      |    }
       |  }
       |}""".stripMargin
 
@@ -49,7 +49,6 @@
 
   property("Transfer transaction ") {
     val feeCalc = new FeeCalculator(mySettings)
->>>>>>> ad2c5619
     forAll(transferGenerator) { tx: TransferTransaction =>
       if (tx.feeAssetId.isEmpty) {
         feeCalc.enoughFee(tx) shouldBe (tx.fee >= 100000)
@@ -59,104 +58,45 @@
     }
   }
 
-<<<<<<< HEAD
-  property("Payment transaction") {
-    val feeCalc = new FeeCalculator(MySettings)
-=======
   property("Payment transaction ") {
     val feeCalc = new FeeCalculator(mySettings)
->>>>>>> ad2c5619
     forAll(paymentGenerator) { tx: PaymentTransaction =>
       feeCalc.enoughFee(tx) shouldBe (tx.fee >= 1000000)
     }
   }
 
-<<<<<<< HEAD
-  property("Issue transaction") {
-    val feeCalc = new FeeCalculator(MySettings)
-=======
   property("Issue transaction ") {
     val feeCalc = new FeeCalculator(mySettings)
->>>>>>> ad2c5619
     forAll(issueGenerator) { tx: IssueTransaction =>
       feeCalc.enoughFee(tx) shouldBe (tx.fee >= 100000000)
     }
   }
 
-<<<<<<< HEAD
-  property("Reissue transaction") {
-    val feeCalc = new FeeCalculator(MySettings)
-=======
   property("Reissue transaction ") {
     val feeCalc = new FeeCalculator(mySettings)
->>>>>>> ad2c5619
     forAll(reissueGenerator) { tx: ReissueTransaction =>
       feeCalc.enoughFee(tx) shouldBe (tx.fee >= 200000)
     }
   }
 
-<<<<<<< HEAD
-  property("Burn transaction") {
-    val feeCalc = new FeeCalculator(MySettings)
-=======
   property("Burn transaction ") {
     val feeCalc = new FeeCalculator(mySettings)
->>>>>>> ad2c5619
     forAll(burnGenerator) { tx: BurnTransaction =>
       feeCalc.enoughFee(tx) shouldBe (tx.fee >= 300000)
     }
   }
-<<<<<<< HEAD
 
   property("Lease transaction") {
-    val feeCalc = new FeeCalculator(MySettings)
+    val feeCalc = new FeeCalculator(mySettings)
     forAll(leaseGenerator) { tx: LeaseTransaction =>
       feeCalc.enoughFee(tx) shouldBe (tx.fee >= 400000)
     }
   }
 
   property("Lease cancel transaction") {
-    val feeCalc = new FeeCalculator(MySettings)
+    val feeCalc = new FeeCalculator(mySettings)
     forAll(leaseCancelGenerator) { tx: LeaseCancelTransaction =>
       feeCalc.enoughFee(tx) shouldBe (tx.fee >= 500000)
     }
   }
-
-  private val str =
-    """{
-      |"feeMap": {
-      |  "2": {
-      |    "Waves": 100000
-      |  },
-      |  "3": {
-      |    "Waves": 100000000
-      |  },
-      |  "4": {
-      |    "Waves": 100000,
-      |    "JAudr64y6YxTgLn9T5giKKqWGkbMfzhdRAxmNNfn6FJN": 1002
-      |  },
-      |  "5": {
-      |    "Waves": 200000
-      |  },
-      |  "6": {
-      |    "Waves": 300000
-      |  },
-      |  "8": {
-      |    "Waves": 400000
-      |  },
-      |  "9": {
-      |    "Waves": 500000
-      |  }
-      |}}""".stripMargin
-  val feeMapJson: JsObject = Json.parse(str).as[JsObject]
-
-
-  object MySettings extends Settings {
-    override lazy val settingsJSON: JsObject = feeMapJson
-    override lazy val dataDirOpt: Option[String] = None
-    override lazy val knownPeers = Seq.empty[InetSocketAddress]
-  }
-
-=======
->>>>>>> ad2c5619
 }