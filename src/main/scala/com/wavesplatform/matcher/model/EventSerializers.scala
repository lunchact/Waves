--- conflicted
+++ resolved
@@ -128,16 +128,12 @@
   implicit val orderBookCreatedFormat: Format[OrderBookCreated] = ((__ \ "a1").format[String] and
     (__ \ "a2").format[String])(mkOrderBookCreated, orderBookToPair)
 
-<<<<<<< HEAD
   implicit val assetPair: Format[AssetPair] = ((__ \ "a1").format[String] and
     (__ \ "a2").format[String])((a, b) => AssetPair.createAssetPair(a, b).get, x => (x.amountAssetStr, x.priceAssetStr))
 
   implicit val matcherSnapshot: Format[MatcherActor.Snapshot] = Json.format[MatcherActor.Snapshot]
 
-  implicit val tuple2Format = new Format[(Long, Long)] {
-=======
   implicit val tuple2Format: Format[(Price, Price)] = new Format[(Long, Long)] {
->>>>>>> 17d7e366
     def writes(o: (Long, Long)): JsValue = Json.arr(o._1, o._2)
 
     def reads(json: JsValue): JsResult[(Long, Long)] = {
