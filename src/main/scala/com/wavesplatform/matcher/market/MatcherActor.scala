--- conflicted
+++ resolved
@@ -4,40 +4,24 @@
 
 import akka.actor.{Actor, ActorRef, Props, Terminated}
 import akka.http.scaladsl.model.{StatusCode, StatusCodes}
-<<<<<<< HEAD
 import akka.pattern.ask
-import akka.persistence.{PersistentActor, RecoveryCompleted}
-import akka.routing.FromConfig
+import akka.persistence.{PersistentActor, RecoveryCompleted, _}
 import akka.util.Timeout
 import cats.implicits._
-import com.google.common.base.Charsets
-import com.wavesplatform.account.Address
-import com.wavesplatform.matcher.MatcherSettings
-import com.wavesplatform.matcher.api.{MatcherResponse, StatusCodeMatcherResponse}
-import com.wavesplatform.matcher.market.OrderBookActor._
-import com.wavesplatform.matcher.model.Events.BalanceChanged
-import com.wavesplatform.matcher.smart.MatcherScriptRunner
-import com.wavesplatform.settings.FunctionalitySettings
-import com.wavesplatform.state.Blockchain
-import com.wavesplatform.transaction.ValidationError.{ScriptExecutionError, TransactionNotAllowedByScript}
-import com.wavesplatform.transaction.assets.exchange.Validation.booleanOperators
-import com.wavesplatform.transaction.assets.exchange.{AssetPair, Order, Validation}
-import com.wavesplatform.transaction.smart.script.Script
-import com.wavesplatform.transaction.{AssetId, ValidationError}
-=======
-import akka.persistence.{PersistentActor, RecoveryCompleted, _}
 import com.google.common.base.Charsets
 import com.wavesplatform.account.Address
 import com.wavesplatform.matcher.api.{BadMatcherResponse, MatcherResponse, StatusCodeMatcherResponse}
 import com.wavesplatform.matcher.market.OrderBookActor._
 import com.wavesplatform.matcher.model.OrderBook
+import com.wavesplatform.matcher.smart.MatcherScriptRunner
 import com.wavesplatform.matcher.{AssetPairBuilder, MatcherSettings}
 import com.wavesplatform.settings.FunctionalitySettings
 import com.wavesplatform.state.{AssetDescription, Blockchain}
-import com.wavesplatform.transaction.AssetId
+import com.wavesplatform.transaction.ValidationError.{ScriptExecutionError, TransactionNotAllowedByScript}
 import com.wavesplatform.transaction.assets.exchange.Validation.booleanOperators
 import com.wavesplatform.transaction.assets.exchange.{AssetPair, Order}
->>>>>>> 03578d08
+import com.wavesplatform.transaction.smart.script.Script
+import com.wavesplatform.transaction.{AssetId, ValidationError}
 import com.wavesplatform.utils.{Base58, NTP, ScorexLogging}
 import com.wavesplatform.utx.UtxPool
 import com.wavesplatform.wallet.Wallet
@@ -45,14 +29,9 @@
 import play.api.libs.json._
 import scorex.utils._
 
-<<<<<<< HEAD
-import scala.collection.{immutable, mutable}
+import scala.collection.immutable
 import scala.concurrent.ExecutionContext.Implicits.global
 import scala.concurrent.duration._
-import scala.language.reflectiveCalls
-=======
-import scala.collection.immutable
->>>>>>> 03578d08
 
 class MatcherActor(orderHistory: ActorRef,
                    pairBuilder: AssetPairBuilder,
@@ -69,20 +48,10 @@
 
   import MatcherActor._
 
-<<<<<<< HEAD
   private implicit val timeout: Timeout = 5.seconds
 
-  val tradedPairs = mutable.Map.empty[AssetPair, MarketData]
-
-  def getAssetName(asset: Option[AssetId]): String =
-    asset.fold(AssetPair.WavesName) { aid =>
-      // fixme: the following line will throw an exception when asset name bytes are not a valid UTF-8
-      blockchain.assetDescription(aid).fold("Unknown")(d => new String(d.name, Charsets.UTF_8))
-    }
-=======
   private var tradedPairs            = Map.empty[AssetPair, MarketData]
   private var lastSnapshotSequenceNr = 0L
->>>>>>> 03578d08
 
   private var shutdownStatus: ShutdownStatus = ShutdownStatus(
     initiated = false,
@@ -210,7 +179,7 @@
 
     case req: GetMarketStatusRequest =>
       val snd = sender()
-      checkAssetPair(req) {
+      checkAssetPair(req.assetPair, req) {
         context
           .child(OrderBookActor.name(req.assetPair))
           .fold {
@@ -225,15 +194,9 @@
     case order: Order =>
       checkAssetPair(order.assetPair, order) {
         checkBlacklistedAddress(order.senderPublicKey) {
-<<<<<<< HEAD
           checkOrderScript(order) {
-            context
-              .child(OrderBookActor.name(order.assetPair))
-              .fold(createAndForward(order))(forwardReq(order))
+            orderBook(order.assetPair).fold(createAndForward(order))(forwardReq(order))
           }
-=======
-          orderBook(order.assetPair).fold(createAndForward(order))(forwardReq(order))
->>>>>>> 03578d08
         }
       }
 
