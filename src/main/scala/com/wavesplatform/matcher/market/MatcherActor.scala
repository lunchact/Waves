package com.wavesplatform.matcher.market

import java.util.concurrent.atomic.AtomicReference

import akka.actor.{Actor, ActorRef, Props}
import akka.http.scaladsl.model.{StatusCode, StatusCodes}
import akka.persistence.{PersistentActor, RecoveryCompleted, _}
import com.google.common.base.Charsets
import com.wavesplatform.matcher.api.{BadMatcherResponse, MatcherResponse, StatusCodeMatcherResponse}
import com.wavesplatform.matcher.market.OrderBookActor._
import com.wavesplatform.matcher.model.OrderBook
import com.wavesplatform.matcher.{AssetPairBuilder, MatcherSettings}
import com.wavesplatform.settings.FunctionalitySettings
import com.wavesplatform.state.{AssetDescription, Blockchain}
import com.wavesplatform.utils.Base58
import com.wavesplatform.utx.UtxPool
import io.netty.channel.group.ChannelGroup
import play.api.libs.json._
import scorex.account.Address
import scorex.transaction.AssetId
import scorex.transaction.assets.exchange.Validation.booleanOperators
import scorex.transaction.assets.exchange.{AssetPair, Order}
import scorex.utils._
import scorex.wallet.Wallet

import scala.collection.immutable

class MatcherActor(orderHistory: ActorRef,
                   pairBuilder: AssetPairBuilder,
                   orderBooks: AtomicReference[Map[AssetPair, ActorRef]],
                   updateSnapshot: AssetPair => OrderBook => Unit,
                   wallet: Wallet,
                   utx: UtxPool,
                   allChannels: ChannelGroup,
                   settings: MatcherSettings,
                   blockchain: Blockchain,
                   functionalitySettings: FunctionalitySettings)
    extends PersistentActor
    with ScorexLogging {

  import MatcherActor._

  private var tradedPairs            = Map.empty[AssetPair, MarketData]
  private var lastSnapshotSequenceNr = 0L

  private var shutdownStatus: ShutdownStatus = ShutdownStatus(
    initiated = false,
    orderBooksStopped = false,
    oldMessagesDeleted = false,
    oldSnapshotsDeleted = false,
    onComplete = () => ()
  )

  private def orderBook(pair: AssetPair) = Option(orderBooks.get()).flatMap(_.get(pair))

  def getAssetName(asset: Option[AssetId], desc: Option[AssetDescription]): String =
    asset.fold(AssetPair.WavesName) { _ =>
      desc.fold("Unknown")(d => new String(d.name, Charsets.UTF_8))
    }

  private def createMarketData(pair: AssetPair): MarketData = {
    val amountDesc = pair.amountAsset.flatMap(blockchain.assetDescription)
    val priceDesc  = pair.amountAsset.flatMap(blockchain.assetDescription)

    MarketData(
      pair,
      getAssetName(pair.amountAsset, amountDesc),
      getAssetName(pair.priceAsset, priceDesc),
      NTP.correctedTime(),
      amountDesc.map(t => AssetInfo(t.decimals)),
      priceDesc.map(t => AssetInfo(t.decimals))
    )
  }

  private def createOrderBookActor(pair: AssetPair): ActorRef = context.actorOf(
    OrderBookActor.props(pair, updateSnapshot(pair), orderHistory, blockchain, settings, wallet, utx, allChannels, functionalitySettings),
    OrderBookActor.name(pair)
  )

  def createOrderBook(pair: AssetPair): ActorRef = {
    val orderBook = createOrderBookActor(pair)
    orderBooks.updateAndGet(_ + (pair -> orderBook))
    tradedPairs += pair -> createMarketData(pair)
    orderBook
  }

<<<<<<< HEAD
  private var blacklistAddresses = Map.empty[AssetId, Set[Address]]

  def checkBlacklistedAddress(assetPair: AssetPair, address: Address)(f: => Unit): Unit = {
    def assetIsBlacklisted(assetId: Option[AssetId]) = assetId.exists(id => blacklistAddresses.getOrElse(id, Set.empty)(address))

    val v = !(settings.blacklistedAddresses(address.address) || assetIsBlacklisted(assetPair.amountAsset) || assetIsBlacklisted(assetPair.priceAsset)) :| s"Invalid Address: ${address.address}"
    if (!v) {
      sender() ! StatusCodeMatcherResponse(StatusCodes.Forbidden, v.messages())
    } else {
      f
    }
=======
  def checkBlacklistedAddress(address: Address)(f: => Unit): Unit = {
    val v = !settings.blacklistedAddresses.contains(address.address) :| s"Invalid Address: ${address.address}"
    if (v) f else sender() ! StatusCodeMatcherResponse(StatusCodes.Forbidden, v.messages())
>>>>>>> d57b146e
  }

  def createAndForward(order: Order): Unit = {
    val orderBook = createOrderBook(order.assetPair)
    persistAsync(OrderBookCreated(order.assetPair)) { _ =>
      forwardReq(order)(orderBook)
    }
  }

  def returnEmptyOrderBook(pair: AssetPair): Unit = {
    sender() ! GetOrderBookResponse.empty(pair)
  }

  def forwardReq(req: Any)(orderBook: ActorRef): Unit = orderBook forward req

  def checkAssetPair(assetPair: AssetPair, msg: Any)(f: => Unit): Unit =
    pairBuilder.validateAssetPair(assetPair) match {
      case Right(_) => f
      case Left(e) =>
        sender() ! pairBuilder
          .validateAssetPair(assetPair.reverse)
          .fold(
            _ => StatusCodeMatcherResponse(StatusCodes.NotFound, e),
            _ => StatusCodeMatcherResponse(StatusCodes.Found, e)
          )
    }

  def getMatcherPublicKey: Array[Byte] = {
    wallet.findPrivateKey(settings.account).map(_.publicKey).getOrElse(Array())
  }

  def forwardToOrderBook: Receive = {
    case GetMarkets =>
      sender() ! GetMarketsResponse(getMatcherPublicKey, tradedPairs.values.toSeq)

    case order: Order =>
      checkAssetPair(order.assetPair, order) {
        checkBlacklistedAddress(order.assetPair, order.senderPublicKey) {
          orderBook(order.assetPair).fold(createAndForward(order))(forwardReq(order))
        }
      }

    case ob: DeleteOrderBookRequest =>
      orderBook(ob.assetPair) match {
        case Some(child) =>
          forwardReq(ob)(child)
          removeOrderBook(ob.assetPair)
        case _ => sender() ! StatusCodeMatcherResponse(StatusCodes.NotFound, "")
      }

    case x: ForceCancelOrder =>
      checkAssetPair(x.assetPair, x) {
        orderBook(x.assetPair)
          .fold {
            sender() ! OrderCancelRejected(s"Order '${x.orderId}' is already cancelled or never existed in '${x.assetPair.key}' pair")
          }(forwardReq(x))
      }

    case Shutdown =>
      val s = sender()
      shutdownStatus = shutdownStatus.copy(
        initiated = true,
        onComplete = { () =>
          s ! ShutdownComplete
          context.stop(self)
        }
      )

      context.become(snapshotsCommands orElse shutdownFallback)

      if (lastSnapshotSequenceNr < lastSequenceNr) saveSnapshot(Snapshot(tradedPairs.keySet))
      else {
        log.debug(s"No changes, lastSnapshotSequenceNr = $lastSnapshotSequenceNr, lastSequenceNr = $lastSequenceNr")
        shutdownStatus = shutdownStatus.copy(
          oldMessagesDeleted = true,
          oldSnapshotsDeleted = true
        )
      }

      context.actorOf(Props(classOf[GracefulShutdownActor], context.children.toVector, self))
  }

  def initPredefinedPairs(): Unit = {
    settings.predefinedPairs.filterNot(tradedPairs.contains).foreach(createOrderBook)
  }

  private def removeOrderBook(pair: AssetPair): Unit = {
    if (tradedPairs.contains(pair)) {
      tradedPairs -= pair
      deleteMessages(lastSequenceNr)
      persistAll(tradedPairs.map(v => OrderBookCreated(v._1)).to[immutable.Seq])(_ => ())
    }
  }

  override def receiveRecover: Receive = {
    case OrderBookCreated(pair) =>
      if (orderBook(pair).isEmpty) createOrderBook(pair)

    case SnapshotOffer(metadata, snapshot: Snapshot) =>
      lastSnapshotSequenceNr = metadata.sequenceNr
      log.info(s"Loaded the snapshot with nr = ${metadata.sequenceNr}")
      snapshot.tradedPairsSet.par.foreach(createOrderBook)

    case RecoveryCompleted =>
      log.info("Recovery completed!")
      initPredefinedPairs()
  }

<<<<<<< HEAD
  override def receiveCommand: Receive = forwardToOrderBook orElse {
    case BlacklistAddresses(assetId, newBlacklist) =>
      blacklistAddresses += assetId -> newBlacklist
  }
=======
  private def snapshotsCommands: Receive = {
    case SaveSnapshotSuccess(metadata) =>
      lastSnapshotSequenceNr = metadata.sequenceNr
      log.info(s"Snapshot saved with metadata $metadata")
      deleteMessages(metadata.sequenceNr - 1)
      deleteSnapshots(SnapshotSelectionCriteria.Latest.copy(maxSequenceNr = metadata.sequenceNr - 1))

    case SaveSnapshotFailure(metadata, reason) =>
      log.error(s"Failed to save snapshot: $metadata, $reason.")
      if (shutdownStatus.initiated) {
        shutdownStatus = shutdownStatus.copy(
          oldMessagesDeleted = true,
          oldSnapshotsDeleted = true
        )
        shutdownStatus.tryComplete()
      }

    case DeleteMessagesSuccess(nr) =>
      log.info(s"Old messages are deleted up to $nr")
      if (shutdownStatus.initiated) {
        shutdownStatus = shutdownStatus.copy(oldMessagesDeleted = true)
        shutdownStatus.tryComplete()
      }

    case DeleteMessagesFailure(cause, nr) =>
      log.info(s"Failed to delete messages up to $nr: $cause")
      if (shutdownStatus.initiated) {
        shutdownStatus = shutdownStatus.copy(oldMessagesDeleted = true)
        shutdownStatus.tryComplete()
      }

    case DeleteSnapshotsSuccess(nr) =>
      log.info(s"Old snapshots are deleted up to $nr")
      if (shutdownStatus.initiated) {
        shutdownStatus = shutdownStatus.copy(oldSnapshotsDeleted = true)
        shutdownStatus.tryComplete()
      }

    case DeleteSnapshotsFailure(cause, nr) =>
      log.info(s"Failed to delete old snapshots to $nr: $cause")
      if (shutdownStatus.initiated) {
        shutdownStatus = shutdownStatus.copy(oldSnapshotsDeleted = true)
        shutdownStatus.tryComplete()
      }
  }

  private def shutdownFallback: Receive = {
    case ShutdownComplete =>
      shutdownStatus = shutdownStatus.copy(orderBooksStopped = true)
      shutdownStatus.tryComplete()

    case _ if shutdownStatus.initiated => sender() ! BadMatcherResponse(StatusCodes.ServiceUnavailable, "System is going shutdown")
  }

  override def receiveCommand: Receive = forwardToOrderBook orElse snapshotsCommands
>>>>>>> d57b146e

  override def persistenceId: String = "matcher"
}

object MatcherActor {
  def name = "matcher"

  def props(orderHistoryActor: ActorRef,
            pairBuilder: AssetPairBuilder,
            orderBooks: AtomicReference[Map[AssetPair, ActorRef]],
            updateSnapshot: AssetPair => OrderBook => Unit,
            wallet: Wallet,
            utx: UtxPool,
            allChannels: ChannelGroup,
            settings: MatcherSettings,
            blockchain: Blockchain,
            functionalitySettings: FunctionalitySettings): Props =
    Props(
      new MatcherActor(orderHistoryActor,
                       pairBuilder,
                       orderBooks,
                       updateSnapshot,
                       wallet,
                       utx,
                       allChannels,
                       settings,
                       blockchain,
                       functionalitySettings))

  private case class ShutdownStatus(initiated: Boolean,
                                    oldMessagesDeleted: Boolean,
                                    oldSnapshotsDeleted: Boolean,
                                    orderBooksStopped: Boolean,
                                    onComplete: () => Unit) {
    def completed: ShutdownStatus = copy(
      initiated = true,
      oldMessagesDeleted = true,
      oldSnapshotsDeleted = true,
      orderBooksStopped = true
    )
    def isCompleted: Boolean = initiated && oldMessagesDeleted && oldSnapshotsDeleted && orderBooksStopped
    def tryComplete(): Unit  = if (isCompleted) onComplete()
  }

  case object SaveSnapshot

  case class Snapshot(tradedPairsSet: Set[AssetPair])

  case class OrderBookCreated(pair: AssetPair)

  case object GetMarkets

  case object Shutdown

  case object ShutdownComplete

  case class GetMarketsResponse(publicKey: Array[Byte], markets: Seq[MarketData]) extends MatcherResponse {
    def getMarketsJs: JsValue =
      JsArray(
        markets.map(m =>
          Json.obj(
            "amountAsset"     -> m.pair.amountAssetStr,
            "amountAssetName" -> m.amountAssetName,
            "amountAssetInfo" -> m.amountAssetInfo,
            "priceAsset"      -> m.pair.priceAssetStr,
            "priceAssetName"  -> m.priceAssetName,
            "priceAssetInfo"  -> m.priceAssetinfo,
            "created"         -> m.created
        )))

    def json: JsValue = Json.obj(
      "matcherPublicKey" -> Base58.encode(publicKey),
      "markets"          -> getMarketsJs
    )

    def code: StatusCode = StatusCodes.OK
  }

  case class AssetInfo(decimals: Int)
  implicit val assetInfoFormat: Format[AssetInfo] = Json.format[AssetInfo]

  case class MarketData(pair: AssetPair,
                        amountAssetName: String,
                        priceAssetName: String,
                        created: Long,
                        amountAssetInfo: Option[AssetInfo],
                        priceAssetinfo: Option[AssetInfo])

  def compare(buffer1: Option[Array[Byte]], buffer2: Option[Array[Byte]]): Int = {
    if (buffer1.isEmpty && buffer2.isEmpty) 0
    else if (buffer1.isEmpty) -1
    else if (buffer2.isEmpty) 1
    else ByteArray.compare(buffer1.get, buffer2.get)
  }

  class GracefulShutdownActor(children: Vector[ActorRef], receiver: ActorRef) extends Actor {
    children.foreach(_ ! Shutdown)

    override def receive: Receive = state(children.size)

    private def state(expectedResponses: Int): Receive = {
      case ShutdownComplete =>
        if (expectedResponses > 1) context.become(state(expectedResponses - 1))
        else {
          receiver ! ShutdownComplete
          context.stop(self)
        }
    }
  }
}<|MERGE_RESOLUTION|>--- conflicted
+++ resolved
@@ -84,7 +84,6 @@
     orderBook
   }
 
-<<<<<<< HEAD
   private var blacklistAddresses = Map.empty[AssetId, Set[Address]]
 
   def checkBlacklistedAddress(assetPair: AssetPair, address: Address)(f: => Unit): Unit = {
@@ -96,11 +95,6 @@
     } else {
       f
     }
-=======
-  def checkBlacklistedAddress(address: Address)(f: => Unit): Unit = {
-    val v = !settings.blacklistedAddresses.contains(address.address) :| s"Invalid Address: ${address.address}"
-    if (v) f else sender() ! StatusCodeMatcherResponse(StatusCodes.Forbidden, v.messages())
->>>>>>> d57b146e
   }
 
   def createAndForward(order: Order): Unit = {
@@ -209,12 +203,6 @@
       initPredefinedPairs()
   }
 
-<<<<<<< HEAD
-  override def receiveCommand: Receive = forwardToOrderBook orElse {
-    case BlacklistAddresses(assetId, newBlacklist) =>
-      blacklistAddresses += assetId -> newBlacklist
-  }
-=======
   private def snapshotsCommands: Receive = {
     case SaveSnapshotSuccess(metadata) =>
       lastSnapshotSequenceNr = metadata.sequenceNr
@@ -269,8 +257,10 @@
     case _ if shutdownStatus.initiated => sender() ! BadMatcherResponse(StatusCodes.ServiceUnavailable, "System is going shutdown")
   }
 
-  override def receiveCommand: Receive = forwardToOrderBook orElse snapshotsCommands
->>>>>>> d57b146e
+  override def receiveCommand: Receive = forwardToOrderBook orElse snapshotsCommands orElse {
+    case BlacklistAddresses(assetId, newBlacklist) =>
+      blacklistAddresses += assetId -> newBlacklist
+  }
 
   override def persistenceId: String = "matcher"
 }
