package com.wavesplatform

import java.util.concurrent.ConcurrentHashMap

import cats._
import com.wavesplatform.UtxPoolImpl.PessimisticPortfolios
import com.wavesplatform.features.FeatureProvider
import com.wavesplatform.metrics.Instrumented
import com.wavesplatform.settings.{FunctionalitySettings, UtxSettings}
import com.wavesplatform.state2.diffs.TransactionDiffer
import com.wavesplatform.state2.reader.CompositeStateReader.composite
import com.wavesplatform.state2.reader.SnapshotStateReader
import com.wavesplatform.state2.{ByteStr, Diff, Portfolio, StateReader}
import kamon.Kamon
import kamon.metric.instrument.{Time => KamonTime}
import monix.eval.Task
import monix.execution.Scheduler
import scorex.account.Address
import scorex.consensus.TransactionsOrdering
import scorex.transaction.ValidationError.{GenericError, SenderIsBlacklisted}
import scorex.transaction._
import scorex.transaction.assets.{MassTransferTransaction, TransferTransaction}
import scorex.utils.{ScorexLogging, Time}

import scala.collection.JavaConverters._
import scala.concurrent.duration._
import scala.util.{Left, Right}


trait UtxPool {

  def putIfNew(tx: Transaction): Either[ValidationError, Boolean]

  def removeAll(txs: Traversable[Transaction]): Unit

  def portfolio(addr: Address): Portfolio

  def all: Seq[Transaction]

  def size: Int

  def transactionById(transactionId: ByteStr): Option[Transaction]

  def packUnconfirmed(max: Int, sortInBlock: Boolean): Seq[Transaction]

  def batched(f: UtxBatchOps => Unit): Unit

}

trait UtxBatchOps {
  def putIfNew(tx: Transaction): Either[ValidationError, Boolean]
}

class UtxPoolImpl(time: Time,
                  stateReader: StateReader,
                  history: History,
                  featureProvider: FeatureProvider,
                  feeCalculator: FeeCalculator,
                  fs: FunctionalitySettings,
                  utxSettings: UtxSettings) extends ScorexLogging with Instrumented with AutoCloseable with UtxPool {
  outer =>

  private implicit val scheduler: Scheduler = Scheduler.singleThread("utx-pool-cleanup")

  private val transactions = new ConcurrentHashMap[ByteStr, Transaction]()
  private val pessimisticPortfolios = new PessimisticPortfolios

  private val removeInvalid = Task {
    val state = stateReader()
    val transactionsToRemove = transactions.values.asScala.filter(t => state.containsTransaction(t.id()))
    removeAll(transactionsToRemove)
  }.delayExecution(utxSettings.cleanupInterval)

  private val cleanup = removeInvalid.flatMap(_ => removeInvalid).runAsyncLogErr

  override def close(): Unit = cleanup.cancel()

  private val utxPoolSizeStats = Kamon.metrics.minMaxCounter("utx-pool-size", 500.millis)
  private val processingTimeStats = Kamon.metrics.histogram("utx-transaction-processing-time", KamonTime.Milliseconds)
  private val putRequestStats = Kamon.metrics.counter("utx-pool-put-if-new")

  private def removeExpired(currentTs: Long): Unit = {
    def isExpired(tx: Transaction) = (currentTs - tx.timestamp).millis > utxSettings.maxTransactionAge

    transactions
      .values
      .asScala
      .filter(isExpired)
      .foreach { tx =>
        transactions.remove(tx.id())
        pessimisticPortfolios.remove(tx.id())
        utxPoolSizeStats.decrement()
      }
  }

<<<<<<< HEAD
  override def putIfNew(tx: Transaction): Either[ValidationError, Boolean] = {
    putRequestStats.increment()
    measureSuccessful(processingTimeStats, {
      val s = stateReader()
      for {
        _ <- Either.cond(transactions.size < utxSettings.maxSize, (), GenericError("Transaction pool size limit is reached"))
        _ <- checkNotBlacklisted(tx)
        _ <- feeCalculator.enoughFee(tx)
        diff <- TransactionDiffer(fs, history.lastBlockTimestamp(), time.correctedTime(), s.height)(s, featureProvider, tx)
      } yield {
        utxPoolSizeStats.increment()
        pessimisticPortfolios.add(tx.id(), diff)
        Option(transactions.put(tx.id(), tx)).isEmpty
      }
    })
  }
=======
  override def putIfNew(tx: Transaction): Either[ValidationError, Boolean] = putIfNew(stateReader(), tx)
>>>>>>> 8a8ffb04

  private def checkNotBlacklisted(tx: Transaction): Either[ValidationError, Unit] = {
    if (utxSettings.blacklistSenderAddresses.isEmpty) {
      Right(())
    } else {
      val sender: Option[String] = tx match {
        case x: SignedTransaction => Some(x.sender.address)
        case x: PaymentTransaction => Some(x.sender.address)
        case _ => None
      }

      sender match {
        case Some(addr) if utxSettings.blacklistSenderAddresses.contains(addr) =>
          val recipients = tx match {
            case tt: TransferTransaction => Seq(tt.recipient)
            case mtt: MassTransferTransaction => mtt.transfers.map(_._1)
            case _ => Seq()
          }
          val allowed =
            recipients.nonEmpty &&
            recipients.forall(r => utxSettings.allowBlacklistedTransferTo.contains(r.stringRepr))
          Either.cond(allowed, (), SenderIsBlacklisted(addr))
        case _ => Right(())
      }
    }
  }

  override def removeAll(txs: Traversable[Transaction]): Unit = {
    txs.view.map(_.id()).foreach { id =>
      Option(transactions.remove(id)).foreach(_ => utxPoolSizeStats.decrement())
      pessimisticPortfolios.remove(id)
    }

    removeExpired(time.correctedTime())
  }

  override def portfolio(addr: Address): Portfolio = {
    val base = stateReader().accountPortfolio(addr)
    val foundInUtx = pessimisticPortfolios.getAggregated(addr)

    Monoid.combine(base, foundInUtx)
  }

  override def all: Seq[Transaction] = {
    transactions.values.asScala.toSeq.sorted(TransactionsOrdering.InUTXPool)
  }

  override def size: Int = transactions.size

  override def transactionById(transactionId: ByteStr): Option[Transaction] = Option(transactions.get(transactionId))

  override def packUnconfirmed(max: Int, sortInBlock: Boolean): Seq[Transaction] = {
    val currentTs = time.correctedTime()
    removeExpired(currentTs)
    val s = stateReader()
    val differ = TransactionDiffer(fs, history.lastBlockTimestamp(), currentTs, s.height) _
    val (invalidTxs, reversedValidTxs, _) = transactions
      .values.asScala.toSeq
      .sorted(TransactionsOrdering.InUTXPool)
      .foldLeft((Seq.empty[ByteStr], Seq.empty[Transaction], Monoid[Diff].empty)) {
        case ((invalid, valid, diff), tx) if valid.lengthCompare(max) <= 0 =>
          differ(composite(diff.asBlockDiff, s), featureProvider, tx) match {
            case Right(newDiff) if valid.lengthCompare(max) < 0 =>
              (invalid, tx +: valid, Monoid.combine(diff, newDiff))
            case Right(_) =>
              (invalid, valid, diff)
            case Left(_) =>
              (tx.id() +: invalid, valid, diff)
          }
        case (r, _) => r
      }

    invalidTxs.foreach { itx =>
      transactions.remove(itx)
      pessimisticPortfolios.remove(itx)
    }
    if (sortInBlock)
      reversedValidTxs.sorted(TransactionsOrdering.InBlock)
    else reversedValidTxs.reverse
  }

  override def batched(f: UtxBatchOps => Unit): Unit = f(new BatchOpsImpl(stateReader()))

  private class BatchOpsImpl(s: SnapshotStateReader) extends UtxBatchOps {
    override def putIfNew(tx: Transaction): Either[ValidationError, Boolean] = outer.putIfNew(s, tx)
  }

  private def putIfNew(s: SnapshotStateReader, tx: Transaction): Either[ValidationError, Boolean] = {
    putRequestStats.increment()
    measureSuccessful(processingTimeStats, {
      for {
        _ <- Either.cond(transactions.size < utxSettings.maxSize, (), GenericError("Transaction pool size limit is reached"))
        _ <- checkNotBlacklisted(tx)
        _ <- feeCalculator.enoughFee(tx)
        diff <- TransactionDiffer(fs, history.lastBlockTimestamp(), time.correctedTime(), s.height)(s, tx)
      } yield {
        utxPoolSizeStats.increment()
        pessimisticPortfolios.add(tx.id(), diff)
        Option(transactions.put(tx.id(), tx)).isEmpty
      }
    })
  }

}

object UtxPoolImpl {

  private class PessimisticPortfolios {
    private type Portfolios = Map[Address, Portfolio]
    private val transactionPortfolios = new ConcurrentHashMap[ByteStr, Portfolios]()
    private val transactions = new ConcurrentHashMap[Address, Set[ByteStr]]()

    def add(txId: ByteStr, txDiff: Diff): Unit = {
      val nonEmptyPessimisticPortfolios = txDiff.portfolios
        .mapValues(_.pessimistic)
        .filterNot {
          case (_, portfolio) => portfolio.isEmpty
        }

      if (nonEmptyPessimisticPortfolios.nonEmpty &&
        Option(transactionPortfolios.put(txId, nonEmptyPessimisticPortfolios)).isEmpty) {
        nonEmptyPessimisticPortfolios.keys.foreach { address =>
          transactions.put(address, transactions.getOrDefault(address, Set.empty) + txId)
        }
      }
    }

    def getAggregated(accountAddr: Address): Portfolio = {
      val portfolios = for {
        txId <- transactions.getOrDefault(accountAddr, Set.empty).toSeq
        txPortfolios = transactionPortfolios.getOrDefault(txId, Map.empty[Address, Portfolio])
        txAccountPortfolio <- txPortfolios.get(accountAddr).toSeq
      } yield txAccountPortfolio

      Monoid.combineAll[Portfolio](portfolios)
    }

    def remove(txId: ByteStr): Unit = {
      if (Option(transactionPortfolios.remove(txId)).isDefined) {
        transactions.keySet().asScala.foreach { addr =>
          transactions.put(addr, transactions.getOrDefault(addr, Set.empty) - txId)
        }
      }
    }
  }

}<|MERGE_RESOLUTION|>--- conflicted
+++ resolved
@@ -93,26 +93,7 @@
       }
   }
 
-<<<<<<< HEAD
-  override def putIfNew(tx: Transaction): Either[ValidationError, Boolean] = {
-    putRequestStats.increment()
-    measureSuccessful(processingTimeStats, {
-      val s = stateReader()
-      for {
-        _ <- Either.cond(transactions.size < utxSettings.maxSize, (), GenericError("Transaction pool size limit is reached"))
-        _ <- checkNotBlacklisted(tx)
-        _ <- feeCalculator.enoughFee(tx)
-        diff <- TransactionDiffer(fs, history.lastBlockTimestamp(), time.correctedTime(), s.height)(s, featureProvider, tx)
-      } yield {
-        utxPoolSizeStats.increment()
-        pessimisticPortfolios.add(tx.id(), diff)
-        Option(transactions.put(tx.id(), tx)).isEmpty
-      }
-    })
-  }
-=======
   override def putIfNew(tx: Transaction): Either[ValidationError, Boolean] = putIfNew(stateReader(), tx)
->>>>>>> 8a8ffb04
 
   private def checkNotBlacklisted(tx: Transaction): Either[ValidationError, Unit] = {
     if (utxSettings.blacklistSenderAddresses.isEmpty) {
@@ -207,7 +188,7 @@
         _ <- Either.cond(transactions.size < utxSettings.maxSize, (), GenericError("Transaction pool size limit is reached"))
         _ <- checkNotBlacklisted(tx)
         _ <- feeCalculator.enoughFee(tx)
-        diff <- TransactionDiffer(fs, history.lastBlockTimestamp(), time.correctedTime(), s.height)(s, tx)
+        diff <- TransactionDiffer(fs, history.lastBlockTimestamp(), time.correctedTime(), s.height)(s, featureProvider, tx)
       } yield {
         utxPoolSizeStats.increment()
         pessimisticPortfolios.add(tx.id(), diff)
