--- conflicted
+++ resolved
@@ -18,12 +18,8 @@
 import scorex.consensus.TransactionsOrdering
 import scorex.transaction.ValidationError.{GenericError, SenderIsBlacklisted}
 import scorex.transaction._
-<<<<<<< HEAD
 import scorex.transaction.assets.TransferTransaction
-import scorex.utils.{ScorexLogging, Synchronized, Time}
-=======
 import scorex.utils.{ScorexLogging, Time}
->>>>>>> 0178dc0c
 
 import scala.collection.JavaConverters._
 import scala.concurrent.duration._
@@ -102,12 +98,8 @@
         case None =>
           val s = stateReader()
           val res = for {
-<<<<<<< HEAD
-            _ <- Either.cond(transactions().size < utxSettings.maxSize, (), GenericError("Transaction pool size limit is reached"))
+            _ <- Either.cond(transactions.size < utxSettings.maxSize, (), GenericError("Transaction pool size limit is reached"))
             _ <- checkNotBlacklisted(tx)
-=======
-            _ <- Either.cond(transactions.size < utxSettings.maxSize, (), GenericError("Transaction pool size limit is reached"))
->>>>>>> 0178dc0c
             _ <- feeCalculator.enoughFee(tx)
             diff <- TransactionDiffer(fs, history.lastBlockTimestamp(), time.correctedTime(), s.height)(s, tx)
           } yield {
@@ -122,7 +114,6 @@
     })
   }
 
-<<<<<<< HEAD
   private def checkNotBlacklisted(tx: Transaction): Either[ValidationError, Unit] = {
     if (utxSettings.blacklistSenderAddresses.isEmpty) {
       Right()
@@ -148,19 +139,11 @@
     }
   }
 
-  def removeAll(tx: Traversable[Transaction]): Unit = write { implicit l =>
-    removeExpired(time.correctedTime())
-    tx.view.map(_.id).foreach { id =>
-      knownTransactions.mutate(_.invalidate(id))
-      transactions.transform(_ - id)
-      pessimisticPortfolios.mutate(_.remove(id))
-=======
   override def removeAll(txs: Traversable[Transaction]): Unit = {
     txs.view.map(_.id()).foreach { id =>
       knownTransactions.invalidate(id)
       Option(transactions.remove(id)).foreach(_ => utxPoolSizeStats.decrement())
       pessimisticPortfolios.remove(id)
->>>>>>> 0178dc0c
     }
 
     removeExpired(time.correctedTime())
