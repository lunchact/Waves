package com.wavesplatform.mining

import java.util.concurrent.atomic.AtomicBoolean

<<<<<<< HEAD
import com.wavesplatform.features.{FeatureProvider, FeatureStatus}
=======
import com.wavesplatform.metrics.BlockStats
>>>>>>> 69514d46
import com.wavesplatform.network._
import com.wavesplatform.settings.WavesSettings
import com.wavesplatform.state2._
import com.wavesplatform.state2.reader.StateReader
import com.wavesplatform.{Coordinator, UtxPool}
import io.netty.channel.group.ChannelGroup
import kamon.Kamon
import kamon.metric.instrument
import monix.eval.Task
import monix.execution._
import monix.execution.cancelables.{CompositeCancelable, SerialCancelable}
import monix.execution.schedulers.SchedulerService
import scorex.account.{Address, PrivateKeyAccount}
import scorex.block.Block._
import scorex.block.{Block, MicroBlock}
import scorex.consensus.nxt.NxtLikeConsensusBlockData
import scorex.transaction.PoSCalc._
import scorex.transaction.ValidationError.GenericError
import scorex.transaction.{BlockchainUpdater, CheckpointService, History, ValidationError}
import scorex.utils.{ScorexLogging, Time}
import scorex.wallet.Wallet

import scala.collection.mutable.{Map => MMap}
import scala.concurrent.Await
import scala.concurrent.duration._

class Miner(
<<<<<<< HEAD
             allChannels: ChannelGroup,
             blockchainReadiness: AtomicBoolean,
             blockchainUpdater: BlockchainUpdater,
             checkpoint: CheckpointService,
             history: History,
             featureProvider: FeatureProvider,
             stateReader: StateReader,
             settings: WavesSettings,
             timeService: Time,
             utx: UtxPool,
             wallet: Wallet) extends ScorexLogging {
=======
               allChannels: ChannelGroup,
               blockchainReadiness: AtomicBoolean,
               blockchainUpdater: BlockchainUpdater,
               checkpoint: CheckpointService,
               history: History,
               stateReader: StateReader,
               settings: WavesSettings,
               timeService: Time,
               utx: UtxPool,
               wallet: Wallet) extends MinerDebugInfo with ScorexLogging with Instrumented {
>>>>>>> 69514d46

  import Miner._

  private implicit val scheduler: SchedulerService = Scheduler.fixedPool(name = "miner-pool", poolSize = 2)

  private lazy val minerSettings = settings.minerSettings
  private lazy val blockchainSettings = settings.blockchainSettings
<<<<<<< HEAD
  private lazy val processBlock = Coordinator.processBlock(checkpoint, history, blockchainUpdater, timeService, stateReader, utx, blockchainReadiness, Miner.this, settings) _
=======
  private lazy val processBlock = Coordinator.processSingleBlock(checkpoint, history, blockchainUpdater, timeService, stateReader, utx, blockchainReadiness, settings, this) _
>>>>>>> 69514d46

  private val scheduledAttempts = SerialCancelable()
  private val microBlockAttempt = SerialCancelable()

  private val blockBuildTimeStats = Kamon.metrics.histogram("pack-and-forge-block-time", instrument.Time.Milliseconds)
  private val microBlockBuildTimeStats = Kamon.metrics.histogram("forge-microblock-time", instrument.Time.Milliseconds)

  private val nextBlockGenerationTimes: MMap[Address, Long] = MMap.empty

  def collectNextBlockGenerationTimes: List[(Address, Long)] = Await.result(Task.now(nextBlockGenerationTimes.toList).runAsync, Duration.Inf)

  private def checkAge(parentHeight: Int, parentTimestamp: Long): Either[String, Unit] =
    Either.cond(parentHeight == 1, (), (timeService.correctedTime() - parentTimestamp).millis)
      .left.flatMap(blockAge => Either.cond(blockAge <= minerSettings.intervalAfterLastBlockThenGenerationIsAllowed, (),
      s"BlockChain is too old (last block timestamp is $parentTimestamp generated $blockAge ago)"
    ))

  private def generateOneBlockTask(account: PrivateKeyAccount, parentHeight: Int,
                                   greatGrandParent: Option[Block], balance: Long, version: Byte)(delay: FiniteDuration): Task[Either[String, Block]] = Task {
    // should take last block right at the time of mining since microblocks might have been added
    // the rest doesn't change
    val parent = history.lastBlock.get
    val pc = allChannels.size()
    lazy val lastBlockKernelData = parent.consensusData
    lazy val currentTime = timeService.correctedTime()
    lazy val h = calcHit(lastBlockKernelData, account)
    lazy val t = calcTarget(parent, currentTime, balance)
    measureSuccessful(blockBuildTimeStats, for {
      _ <- Either.cond(pc >= minerSettings.quorum, (), s"Quorum not available ($pc/${minerSettings.quorum}, not forging block with ${account.address}")
      _ <- Either.cond(h < t, (), s"${System.currentTimeMillis()}: Hit $h was NOT less than target $t, not forging block with ${account.address}")
      _ = log.debug(s"Forging with ${account.address}, H $h < T $t, balance $balance, prev block ${parent.uniqueId}")
      _ = log.debug(s"Previous block ID ${parent.uniqueId} at $parentHeight with target ${lastBlockKernelData.baseTarget}")
      block <- {
        val avgBlockDelay = blockchainSettings.genesisSettings.averageBlockDelay
        val btg = calcBaseTarget(avgBlockDelay, parentHeight, parent, greatGrandParent, currentTime)
        val gs = calcGeneratorSignature(lastBlockKernelData, account)
<<<<<<< HEAD
        val consensusData = NxtLikeConsensusBlockData(btg, gs)
        val unconfirmed = utx.packUnconfirmed()
        val features = settings.featuresSettings.supported
          .filter(featureProvider.status(_) == FeatureStatus.Defined).toSet

        log.debug(s"Adding ${unconfirmed.size} unconfirmed transaction(s) to new block")
        Block.buildAndSign(Version, currentTime, parent.uniqueId, consensusData, unconfirmed, account, features)
=======
        val consensusData = NxtLikeConsensusBlockData(btg, ByteStr(gs))
        val sortInBlock = history.height() <= blockchainSettings.functionalitySettings.resetEffectiveBalancesAtHeight
        val unconfirmed = utx.packUnconfirmed(minerSettings.maxTransactionsInKeyBlock, sortInBlock)
        log.debug(s"Adding ${unconfirmed.size} unconfirmed transaction(s) to new block")
        Block.buildAndSign(version, currentTime, parent.uniqueId, consensusData, unconfirmed, account)
>>>>>>> 69514d46
          .left.map(l => l.err)
      }
    } yield block)
  }.delayExecution(delay)


  private def generateOneMicroBlockTask(account: PrivateKeyAccount, accumulatedBlock: Block): Task[Either[ValidationError, Option[Block]]] = Task {
    log.trace(s"Generating microblock for $account")
    val pc = allChannels.size()
    lazy val unconfirmed = measureLog("packing unconfirmed transactions for microblock")(utx.packUnconfirmed(MaxTransactionsPerMicroblock, sortInBlock = false))
    if (pc < minerSettings.quorum) {
      log.trace(s"Quorum not available ($pc/${minerSettings.quorum}, not forging microblock with ${account.address}")
      Right(None)
    }
    else if (unconfirmed.isEmpty) {
      log.trace("skipping microBlock because no txs in utx pool")
      Right(None)
    }
    else {
      log.trace(s"Accumulated ${unconfirmed.size} txs for microblock")
      val start = System.currentTimeMillis()
      val block = for {
        signedBlock <- Block.buildAndSign(
          version = 3,
          timestamp = accumulatedBlock.timestamp,
          reference = accumulatedBlock.reference,
          consensusData = accumulatedBlock.consensusData,
          transactionData = accumulatedBlock.transactionData ++ unconfirmed,
          signer = account
        )
        microBlock <- MicroBlock.buildAndSign(account, unconfirmed, accumulatedBlock.signerData.signature, signedBlock.signerData.signature)
        _ = microBlockBuildTimeStats.record(System.currentTimeMillis() - start)
        _ <- Coordinator.processMicroBlock(checkpoint, history, blockchainUpdater, utx)(microBlock)
      } yield {
        BlockStats.mined(microBlock)
        log.trace(s"MicroBlock(id=${trim(microBlock.uniqueId)}) has been mined for $account}")
        allChannels.broadcast(MicroBlockInv(microBlock.totalResBlockSig, microBlock.prevResBlockSig))
        Some(signedBlock)
      }
      block.left.map { err =>
        log.trace(s"MicroBlock has NOT been mined for $account} because $err")
        err
      }
    }
  }.delayExecution(minerSettings.microBlockInterval)

  private def generateMicroBlockSequence(account: PrivateKeyAccount, accumulatedBlock: Block): Task[Unit] =
    generateOneMicroBlockTask(account, accumulatedBlock).flatMap {
      case Left(err) => Task(log.warn("Error mining MicroBlock: " + err.toString))
      case Right(maybeNewTotal) => generateMicroBlockSequence(account, maybeNewTotal.getOrElse(accumulatedBlock))
    }

  private def generateBlockTask(account: PrivateKeyAccount): Task[Unit] = {
    val height = history.height()
    val lastBlock = history.lastBlock.get
    val grandParent = history.parent(lastBlock, 2)
    (for {
      _ <- checkAge(height, history.lastBlockTimestamp().get)
      ts <- nextBlockGenerationTime(height, stateReader, blockchainSettings.functionalitySettings, lastBlock, account)
      offset = calcOffset(timeService, ts, minerSettings.minimalBlockGenerationOffset)
      balance <- generatingBalance(stateReader, blockchainSettings.functionalitySettings, account, height).toEither.left.map(er => GenericError(er.getMessage))
    } yield (offset, balance)) match {
      case Right((offset, balance)) =>
        log.debug(s"Next attempt for acc=$account in $offset")
        val microBlocksEnabled = history.height() > blockchainSettings.functionalitySettings.enableMicroblocksAfterHeight
        val version = if (microBlocksEnabled) NgBlockVersion else PlainBlockVersion
        nextBlockGenerationTimes += account.toAddress -> (System.currentTimeMillis() + offset.toMillis)
        generateOneBlockTask(account, height, grandParent, balance, version)(offset).flatMap {
          case Right(block) => Task.now {
            processBlock(block, true) match {
              case Left(err) => log.warn(err.toString)
              case Right(score) =>
                allChannels.broadcast(LocalScoreChanged(score))
                allChannels.broadcast(BlockForged(block))
                if (microBlocksEnabled)
                  startMicroBlockMining(account, block)
            }
          }
          case Left(err) =>
            log.debug(s"No block generated because $err, retrying")
            generateBlockTask(account)
        }
      case Left(err) =>
        log.debug(s"Not scheduling block mining because $err")
        Task.unit
    }
  }

  def scheduleMining(): Unit = {
    Miner.blockMiningStarted.increment()
    scheduledAttempts := CompositeCancelable.fromSet(
      wallet.privateKeyAccounts().map(generateBlockTask).map(_.runAsync).toSet)
    microBlockAttempt := SerialCancelable()
    log.debug(s"Block mining scheduled")
  }

  def stopMicroblockMining(): Unit = {
    microBlockAttempt := SerialCancelable()
    log.debug(s"Microblock mining was stopped")
  }

  private def startMicroBlockMining(account: PrivateKeyAccount, lastBlock: Block): Unit = {
    Miner.microMiningStarted.increment()
    microBlockAttempt := generateMicroBlockSequence(account, lastBlock).runAsync
    log.trace(s"MicroBlock mining scheduled for $account")
  }
}

object Miner extends ScorexLogging {

  val MaxTransactionsPerMicroblock: Int = 255

  def calcOffset(timeService: Time, calculatedTimestamp: Long, minimalBlockGenerationOffset: FiniteDuration): FiniteDuration = {
    val calculatedGenerationTimestamp = (Math.ceil(calculatedTimestamp / 1000.0) * 1000).toLong
    val calculatedOffset = calculatedGenerationTimestamp - timeService.correctedTime()
    Math.max(minimalBlockGenerationOffset.toMillis, calculatedOffset).millis
  }

  private val blockMiningStarted = Kamon.metrics.counter("block-mining-started")
  private val microMiningStarted = Kamon.metrics.counter("micro-mining-started")
}

trait MinerDebugInfo {
  def collectNextBlockGenerationTimes: List[(Address, Long)]
}<|MERGE_RESOLUTION|>--- conflicted
+++ resolved
@@ -2,11 +2,8 @@
 
 import java.util.concurrent.atomic.AtomicBoolean
 
-<<<<<<< HEAD
 import com.wavesplatform.features.{FeatureProvider, FeatureStatus}
-=======
 import com.wavesplatform.metrics.BlockStats
->>>>>>> 69514d46
 import com.wavesplatform.network._
 import com.wavesplatform.settings.WavesSettings
 import com.wavesplatform.state2._
@@ -34,7 +31,6 @@
 import scala.concurrent.duration._
 
 class Miner(
-<<<<<<< HEAD
              allChannels: ChannelGroup,
              blockchainReadiness: AtomicBoolean,
              blockchainUpdater: BlockchainUpdater,
@@ -45,19 +41,7 @@
              settings: WavesSettings,
              timeService: Time,
              utx: UtxPool,
-             wallet: Wallet) extends ScorexLogging {
-=======
-               allChannels: ChannelGroup,
-               blockchainReadiness: AtomicBoolean,
-               blockchainUpdater: BlockchainUpdater,
-               checkpoint: CheckpointService,
-               history: History,
-               stateReader: StateReader,
-               settings: WavesSettings,
-               timeService: Time,
-               utx: UtxPool,
-               wallet: Wallet) extends MinerDebugInfo with ScorexLogging with Instrumented {
->>>>>>> 69514d46
+             wallet: Wallet) extends MinerDebugInfo with ScorexLogging with Instrumented {
 
   import Miner._
 
@@ -65,11 +49,7 @@
 
   private lazy val minerSettings = settings.minerSettings
   private lazy val blockchainSettings = settings.blockchainSettings
-<<<<<<< HEAD
-  private lazy val processBlock = Coordinator.processBlock(checkpoint, history, blockchainUpdater, timeService, stateReader, utx, blockchainReadiness, Miner.this, settings) _
-=======
   private lazy val processBlock = Coordinator.processSingleBlock(checkpoint, history, blockchainUpdater, timeService, stateReader, utx, blockchainReadiness, settings, this) _
->>>>>>> 69514d46
 
   private val scheduledAttempts = SerialCancelable()
   private val microBlockAttempt = SerialCancelable()
@@ -106,21 +86,13 @@
         val avgBlockDelay = blockchainSettings.genesisSettings.averageBlockDelay
         val btg = calcBaseTarget(avgBlockDelay, parentHeight, parent, greatGrandParent, currentTime)
         val gs = calcGeneratorSignature(lastBlockKernelData, account)
-<<<<<<< HEAD
-        val consensusData = NxtLikeConsensusBlockData(btg, gs)
-        val unconfirmed = utx.packUnconfirmed()
-        val features = settings.featuresSettings.supported
-          .filter(featureProvider.status(_) == FeatureStatus.Defined).toSet
-
-        log.debug(s"Adding ${unconfirmed.size} unconfirmed transaction(s) to new block")
-        Block.buildAndSign(Version, currentTime, parent.uniqueId, consensusData, unconfirmed, account, features)
-=======
         val consensusData = NxtLikeConsensusBlockData(btg, ByteStr(gs))
         val sortInBlock = history.height() <= blockchainSettings.functionalitySettings.resetEffectiveBalancesAtHeight
         val unconfirmed = utx.packUnconfirmed(minerSettings.maxTransactionsInKeyBlock, sortInBlock)
+        val features = settings.featuresSettings.supported
+          .filter(featureProvider.status(_) == FeatureStatus.Defined).toSet
         log.debug(s"Adding ${unconfirmed.size} unconfirmed transaction(s) to new block")
-        Block.buildAndSign(version, currentTime, parent.uniqueId, consensusData, unconfirmed, account)
->>>>>>> 69514d46
+        Block.buildAndSign(version, currentTime, parent.uniqueId, consensusData, unconfirmed, account, features)
           .left.map(l => l.err)
       }
     } yield block)
