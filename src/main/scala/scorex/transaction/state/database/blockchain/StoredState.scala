package scorex.transaction.state.database.blockchain

import org.h2.mvstore.MVStore
import play.api.libs.json.{JsNumber, JsObject}
import scorex.account.Account
import scorex.block.Block
import scorex.crypto.encode.Base58
import scorex.crypto.hash.FastCryptographicHash
import scorex.settings.WavesHardForkParameters
import scorex.transaction._
import scorex.transaction.assets._
import scorex.transaction.state.database.state._
import scorex.transaction.state.database.state.extension._
import scorex.transaction.state.database.state.storage._
import scorex.utils.{NTP, ScorexLogging}

import scala.collection.SortedMap
import scala.concurrent.duration._
import scala.util.Try
import scala.util.control.NonFatal


/**
  * Validation and processing of data with respect to the local storage
  *
  * Use fromDB method of StoredState object to create new instance
  */
class StoredState(protected val storage: StateStorageI with OrderMatchStorageI,
                  val assetsExtension: AssetsExtendedState,
                  val incrementingTimestampValidator: IncrementingTimestampValidator,
                  val validators: Seq[StateExtension],
                  settings: WavesHardForkParameters) extends LagonakiState with ScorexLogging {

  override def included(id: Array[Byte], heightOpt: Option[Int]): Option[Int] = storage.included(id, heightOpt)

  def stateHeight: Int = storage.stateHeight

  def getAccountBalance(account: Account): Map[AssetId, (Long, Boolean, Long, IssueTransaction)] = {
    val address = account.address
    storage.getAccountAssets(address).foldLeft(Map.empty[AssetId, (Long, Boolean, Long, IssueTransaction)]) { (result, asset) =>
      val triedAssetId = Base58.decode(asset)
      val balance = balanceByKey(address + asset)

      if (triedAssetId.isSuccess) {
        val assetId = triedAssetId.get
        val maybeIssueTransaction = getIssueTransaction(assetId)
        if (maybeIssueTransaction.isDefined)
          result.updated(assetId, (balance, assetsExtension.isReissuable(assetId), totalAssetQuantity(assetId),
            maybeIssueTransaction.get))
        else result
      } else result
    }
  }

  def rollbackTo(rollbackTo: Int): State = synchronized {
    def deleteNewer(key: Address): Unit = {
      val currentHeight = storage.getLastStates(key).getOrElse(0)
      if (currentHeight > rollbackTo) {
        val changes = storage.removeAccountChanges(key, currentHeight)
        changes.reason.foreach(id => {
          storage.removeTransaction(id)
          storage.getTransaction(id) match {
            case Some(t: AssetIssuance) =>
              assetsExtension.rollbackTo(t.assetId, currentHeight)
            case Some(t: BurnTransaction) =>
              assetsExtension.rollbackTo(t.assetId, currentHeight)
            case _ =>
          }
        })
        val prevHeight = changes.lastRowHeight
        storage.putLastStates(key, prevHeight)
        deleteNewer(key)
      }
    }

    storage.lastStatesKeys.foreach { key =>
      deleteNewer(key)
    }
    storage.setStateHeight(rollbackTo)
    this
  }

  override def processBlock(block: Block): Try[State] = Try {
    val trans = block.transactions
    val fees: Map[AssetAcc, (AccState, Reasons)] = block.consensusModule.feesDistribution(block)
      .map(m => m._1 -> (AccState(assetBalance(m._1) + m._2), List(FeesStateChange(m._2))))

    val newBalances: Map[AssetAcc, (AccState, Reasons)] = calcNewBalances(trans, fees, block.timestampField.value < settings.allowTemporaryNegativeUntil)
    newBalances.foreach(nb => require(nb._2._1.balance >= 0))

    applyChanges(newBalances, block.timestampField.value)
    log.trace(s"New state height is ${storage.stateHeight}, hash: $hash, totalBalance: $totalBalance")

    this
  }

  override def balance(account: Account, atHeight: Option[Int] = None): Long =
    assetBalance(AssetAcc(account, None), atHeight)

  def assetBalance(account: AssetAcc, atHeight: Option[Int] = None): Long = {
    balanceByKey(account.key, atHeight)
  }

  override def balanceWithConfirmations(account: Account, confirmations: Int, heightOpt: Option[Int]): Long =
    balance(account, Some(Math.max(1, heightOpt.getOrElse(storage.stateHeight) - confirmations)))

  override def accountTransactions(account: Account, limit: Int = DefaultLimit): Seq[Transaction] = {
    val accountAssets = storage.getAccountAssets(account.address)
    val keys = account.address :: accountAssets.map(account.address + _).toList

    def getTxSize(m: SortedMap[Int, Seq[Transaction]]) = m.foldLeft(0)((size, txs) => size + txs._2.size)

    def getRowTxs(row: Row) = row.reason.flatMap(id => storage.getTransaction(id))

    keys.foldLeft(SortedMap.empty[Int, Seq[Transaction]]) { (result, key) =>

      storage.getLastStates(key) match {
        case Some(accHeight) if getTxSize(result) < limit || accHeight > result.firstKey =>
          def loop(h: Int, acc: SortedMap[Int, Seq[Transaction]]): SortedMap[Int, Seq[Transaction]] = {
            storage.getAccountChanges(key, h) match {
              case Some(row) =>
                val rowTxs = getRowTxs(row)
                val resAcc = acc + (h -> (rowTxs ++ acc.getOrElse(h, Seq.empty[Transaction])))
                if (getTxSize(resAcc) < limit) {
                  loop(row.lastRowHeight, resAcc)
                } else {
                  if (row.lastRowHeight > resAcc.firstKey) loop(row.lastRowHeight, resAcc.tail)
                  else resAcc
                }
              case _ => acc
            }
          }
          loop(accHeight, result)
        case _ => result
      }

      //TODO unique by id?
    }.values.flatten.groupBy(t => Base58.encode(t.id)).map(_._2.head).toList.sortWith(_.timestamp > _.timestamp)
      .take(limit)
  }

  /**
    * Returns sequence of valid transactions
    */
  override final def validate(trans: Seq[Transaction], heightOpt: Option[Int] = None, blockTime: Long): Seq[Transaction] = {
    val height = heightOpt.getOrElse(storage.stateHeight)

    val txs = trans.filter(t => isValid(t, height))

    val allowInvalidPaymentTransactionsByTimestamp = txs.nonEmpty && txs.map(_.timestamp).max < settings.allowInvalidPaymentTransactionsByTimestamp
    val validTransactions = if (allowInvalidPaymentTransactionsByTimestamp) {
      txs
    } else {
      val invalidPaymentTransactionsByTimestamp = incrementingTimestampValidator.invalidatePaymentTransactionsByTimestamp(txs)
      excludeTransactions(txs, invalidPaymentTransactionsByTimestamp)
    }

    val allowTransactionsFromFutureByTimestamp = validTransactions.nonEmpty && validTransactions.map(_.timestamp).max < settings.allowTransactionsFromFutureUntil
    val filteredFromFuture = if (allowTransactionsFromFutureByTimestamp) {
      validTransactions
    } else {
      filterTransactionsFromFuture(validTransactions, blockTime)
    }

    val allowUnissuedAssets = filteredFromFuture.nonEmpty && txs.map(_.timestamp).max < settings.allowUnissuedAssetsUntil


    def filterValidTransactionsByState(trans: Seq[Transaction]): Seq[Transaction] = {
      val (state, validTxs) = trans.foldLeft((Map.empty[AssetAcc, (AccState, ReasonIds)], Seq.empty[Transaction])) {
        case ((currentState, seq), tx) =>
          try {
            val changes = if (allowUnissuedAssets) tx.balanceChanges() else tx.balanceChanges().sortBy(_.delta)
            val newState = changes.foldLeft(currentState) { case (iChanges, bc) =>
              //update balances sheet
              def safeSum(first: Long, second: Long): Long = {
                try {
                  Math.addExact(first, second)
                } catch {
                  case e: ArithmeticException =>
                    throw new Error(s"Transaction leads to overflow balance: $first + $second = ${first + second}")
                }
              }

              val currentChange = iChanges.getOrElse(bc.assetAcc, (AccState(assetBalance(bc.assetAcc)), List.empty))
              val newBalance = safeSum(currentChange._1.balance, bc.delta)
              if (newBalance >= 0 || tx.timestamp < settings.allowTemporaryNegativeUntil) {
                iChanges.updated(bc.assetAcc, (AccState(newBalance), tx.id +: currentChange._2))
              } else {
                throw new Error(s"Transaction leads to negative state: ${currentChange._1.balance} + ${bc.delta} = ${currentChange._1.balance + bc.delta}")
              }
            }
            (newState, seq :+ tx)
          } catch {
            case NonFatal(e) =>
              (currentState, seq)
          }
      }
      validTxs
    }

    filterValidTransactionsByState(filteredFromFuture)
  }

  private[blockchain] def calcNewBalances(trans: Seq[Transaction], fees: Map[AssetAcc, (AccState, Reasons)], allowTemporaryNegative: Boolean):
  Map[AssetAcc, (AccState, Reasons)] = {
    val newBalances: Map[AssetAcc, (AccState, Reasons)] = trans.foldLeft(fees) { case (changes, tx) =>
      tx.balanceChanges().foldLeft(changes) { case (iChanges, bc) =>
        //update balances sheet
        val currentChange = iChanges.getOrElse(bc.assetAcc, (AccState(assetBalance(bc.assetAcc)), List.empty))
        val newBalance = if (currentChange._1.balance == Long.MinValue) Long.MinValue
        else Try(Math.addExact(currentChange._1.balance, bc.delta)).getOrElse(Long.MinValue)

        if (newBalance < 0 && !allowTemporaryNegative) {
          throw new Error(s"Transaction leads to negative balance ($newBalance): ${tx.json}")
        }

        iChanges.updated(bc.assetAcc, (AccState(newBalance), tx +: currentChange._2))
<<<<<<< HEAD
=======
      }
    }
    newBalances
  }

  private[blockchain] def totalAssetQuantity(assetId: AssetId): Long = assetsExtension.getAssetQuantity(assetId)

  private[blockchain] def applyChanges(changes: Map[AssetAcc, (AccState, Reasons)], blockTs: Long = NTP.correctedTime()): Unit = synchronized {
    storage.setStateHeight(storage.stateHeight + 1)
    val h = storage.stateHeight
    changes.foreach { ch =>
      val change = Row(ch._2._1, ch._2._2.map(_.id), storage.getLastStates(ch._1.key).getOrElse(0))
      storage.putAccountChanges(ch._1.key, h, change)
      storage.putLastStates(ch._1.key, h)
      ch._2._2.foreach {
        case tx: Transaction =>
          validators.foreach(_.process(tx, blockTs, h))
        case _ =>
>>>>>>> 6d2964a1
      }
      storage.updateAccountAssets(ch._1.account.address, ch._1.assetId)
    }
<<<<<<< HEAD
    newBalances
  }

  private[blockchain] def totalAssetQuantity(assetId: AssetId): Long = assetsExtension.getAssetQuantity(assetId)

  private[blockchain] def applyChanges(changes: Map[AssetAcc, (AccState, Reasons)], blockTs: Long = NTP.correctedTime()): Unit = synchronized {
    storage.setStateHeight(storage.stateHeight + 1)
    val h = storage.stateHeight
    changes.foreach { ch =>
      val change = Row(ch._2._1, ch._2._2.map(_.id), storage.getLastStates(ch._1.key).getOrElse(0))
      storage.putAccountChanges(ch._1.key, h, change)
      storage.putLastStates(ch._1.key, h)
      ch._2._2.foreach {
        case tx: Transaction =>
          validators.foreach(_.process(tx, blockTs, h))
        case _ =>
      }
      storage.updateAccountAssets(ch._1.account.address, ch._1.assetId)
    }
  }

  private[blockchain] def filterValidTransactions(trans: Seq[Transaction]):
  Seq[Transaction] = {
    trans.foldLeft((Map.empty[AssetAcc, (AccState, ReasonIds)], Seq.empty[Transaction])) {
      case ((currentState, validTxs), tx) =>
        try {
          val newState = tx.balanceChanges().foldLeft(currentState) { case (iChanges, bc) =>
            //update balances sheet
            val currentChange = iChanges.getOrElse(bc.assetAcc, (AccState(assetBalance(bc.assetAcc)), List.empty))
            val newBalance = if (currentChange._1.balance == Long.MinValue) Long.MinValue
            else Try(Math.addExact(currentChange._1.balance, bc.delta)).getOrElse(Long.MinValue)

            if (newBalance < 0 && tx.timestamp >= settings.allowTemporaryNegativeUntil) {
              throw new Error(s"Transaction leads to negative balance ($newBalance): ${tx.json}")
            }

            iChanges.updated(bc.assetAcc, (AccState(newBalance), tx.id +: currentChange._2))
          }
          (newState, validTxs :+ tx)
        } catch {
          case NonFatal(e) =>
            (currentState, validTxs)
        }
    }._2
  }

  private def balanceByKey(key: String, atHeight: Option[Int] = None): Long = {
=======
  }

  private[blockchain] def filterValidTransactions(trans: Seq[Transaction]):
  Seq[Transaction] = {
    trans.foldLeft((Map.empty[AssetAcc, (AccState, ReasonIds)], Seq.empty[Transaction])) {
      case ((currentState, validTxs), tx) =>
        try {
          val newState = tx.balanceChanges().foldLeft(currentState) { case (iChanges, bc) =>
            //update balances sheet
            val currentChange = iChanges.getOrElse(bc.assetAcc, (AccState(assetBalance(bc.assetAcc)), List.empty))
            val newBalance = if (currentChange._1.balance == Long.MinValue) Long.MinValue
            else Try(Math.addExact(currentChange._1.balance, bc.delta)).getOrElse(Long.MinValue)

            if (newBalance < 0 && tx.timestamp >= settings.allowTemporaryNegativeUntil) {
              throw new Error(s"Transaction leads to negative balance ($newBalance): ${tx.json}")
            }

            iChanges.updated(bc.assetAcc, (AccState(newBalance), tx.id +: currentChange._2))
          }
          (newState, validTxs :+ tx)
        } catch {
          case NonFatal(e) =>
            (currentState, validTxs)
        }
    }._2
  }

  private def balanceByKey(key: String, atHeight: Option[Int] = None): Long = {
    storage.getLastStates(key) match {
      case Some(h) if h > 0 =>
        val requiredHeight = atHeight.getOrElse(storage.stateHeight)
        require(requiredHeight >= 0, s"Height should not be negative, $requiredHeight given")

        def loop(hh: Int, min: Long = Long.MaxValue): Long = {
          val rowOpt = storage.getAccountChanges(key, hh)
          require(rowOpt.isDefined, s"accountChanges($key).get($hh) is null. lastStates.get(address)=$h")
          val row = rowOpt.get
          if (hh <= requiredHeight) Math.min(row.state.balance, min)
          else if (row.lastRowHeight == 0) 0L
          else loop(row.lastRowHeight, Math.min(row.state.balance, min))
        }

        loop(h)
      case _ =>
        0L
    }
  }


  private val DefaultLimit = 50

  private def excludeTransactions(transactions: Seq[Transaction], exclude: Iterable[Transaction]) =
    transactions.filter(t1 => !exclude.exists(t2 => t2.id sameElements t1.id))


  private def filterTransactionsFromFuture(transactions: Seq[Transaction], blockTime: Long): Seq[Transaction] = {
    transactions.filter {
      tx => (tx.timestamp - blockTime).millis <= SimpleTransactionModule.MaxTimeForUnconfirmed
    }
  }

  private[blockchain] def isValid(transaction: Transaction, height: Int): Boolean = {
    validators.forall(_.isValid(transaction, height))
  }


  private def getIssueTransaction(assetId: AssetId): Option[IssueTransaction] =
    storage.getTransactionBytes(assetId).flatMap(b => IssueTransaction.parseBytes(b).toOption)


  //for debugging purposes only
  def totalBalance: Long = storage.lastStatesKeys.map(address => balanceByKey(address)).sum

  //for debugging purposes only
  def toJson(heightOpt: Option[Int] = None): JsObject = {
    val ls = storage.lastStatesKeys.map(add => add -> balanceByKey(add, heightOpt))
      .filter(b => b._2 != 0).sortBy(_._1)
    JsObject(ls.map(a => a._1 -> JsNumber(a._2)).toMap)
  }

  //for debugging purposes only
  def toWavesJson(heightOpt: Int): JsObject = {
    val ls = storage.lastStatesKeys.map(add => add -> balanceAtHeight(add, heightOpt))
      .filter(b => b._1.length == 35 && b._2 != 0).sortBy(_._1).map(b => b._1 -> JsNumber(b._2))
    JsObject(ls)
  }

  //for debugging purposes only
  private def balanceAtHeight(key: String, atHeight: Int): Long = {
>>>>>>> 6d2964a1
    storage.getLastStates(key) match {
      case Some(h) if h > 0 =>
        val requiredHeight = atHeight.getOrElse(storage.stateHeight)
        require(requiredHeight >= 0, s"Height should not be negative, $requiredHeight given")

<<<<<<< HEAD
        def loop(hh: Int, min: Long = Long.MaxValue): Long = {
          val rowOpt = storage.getAccountChanges(key, hh)
          require(rowOpt.isDefined, s"accountChanges($key).get($hh) is null. lastStates.get(address)=$h")
          val row = rowOpt.get
          if (hh <= requiredHeight) Math.min(row.state.balance, min)
=======
        def loop(hh: Int): Long = {
          val row = storage.getAccountChanges(key, hh).get
          if (hh <= atHeight) row.state.balance
>>>>>>> 6d2964a1
          else if (row.lastRowHeight == 0) 0L
          else loop(row.lastRowHeight, Math.min(row.state.balance, min))
        }

        loop(h)
      case _ =>
        0L
    }
  }


  private val DefaultLimit = 50

  private def excludeTransactions(transactions: Seq[Transaction], exclude: Iterable[Transaction]) =
    transactions.filter(t1 => !exclude.exists(t2 => t2.id sameElements t1.id))


  private def filterTransactionsFromFuture(transactions: Seq[Transaction], blockTime: Long): Seq[Transaction] = {
    transactions.filter {
      tx => (tx.timestamp - blockTime).millis <= SimpleTransactionModule.MaxTimeForUnconfirmed
    }
  }

  private[blockchain] def isValid(transaction: Transaction, height: Int): Boolean = {
    validators.forall(_.isValid(transaction, height))
  }


  private def getIssueTransaction(assetId: AssetId): Option[IssueTransaction] =
    storage.getTransactionBytes(assetId).flatMap(b => IssueTransaction.parseBytes(b).toOption)


  //for debugging purposes only
  def totalBalance: Long = storage.lastStatesKeys.map(address => balanceByKey(address)).sum

  //for debugging purposes only
  def toJson(heightOpt: Option[Int] = None): JsObject = {
    val ls = storage.lastStatesKeys.map(add => add -> balanceByKey(add, heightOpt))
      .filter(b => b._2 != 0).sortBy(_._1)
    JsObject(ls.map(a => a._1 -> JsNumber(a._2)).toMap)
  }

  //for debugging purposes only
  override def toString: String = toJson().toString()

  //for debugging purposes only
  def hash: Int = {
    (BigInt(FastCryptographicHash(toString.getBytes)) % Int.MaxValue).toInt
  }

}

object StoredState {
  def fromDB(mvStore: MVStore, settings: WavesHardForkParameters): StoredState = {
    val storage = new MVStoreStateStorage with MVStoreOrderMatchStorage with MVStoreAssetsExtendedStateStorage {
      override val db: MVStore = mvStore
      if (db.getStoreVersion > 0) db.rollback()
    }
    val extendedState = new AssetsExtendedState(storage)
    val incrementingTimestampValidator = new IncrementingTimestampValidator(settings, storage)
    val validators = Seq(
      extendedState,
      incrementingTimestampValidator,
      new GenesisValidator,
      new OrderMatchStoredState(storage),
      new IncludedValidator(storage, settings),
      new ActivatedValidator(settings)
    )
    new StoredState(storage, extendedState, incrementingTimestampValidator, validators, settings)
  }

}<|MERGE_RESOLUTION|>--- conflicted
+++ resolved
@@ -215,8 +215,6 @@
         }
 
         iChanges.updated(bc.assetAcc, (AccState(newBalance), tx +: currentChange._2))
-<<<<<<< HEAD
-=======
       }
     }
     newBalances
@@ -235,27 +233,6 @@
         case tx: Transaction =>
           validators.foreach(_.process(tx, blockTs, h))
         case _ =>
->>>>>>> 6d2964a1
-      }
-      storage.updateAccountAssets(ch._1.account.address, ch._1.assetId)
-    }
-<<<<<<< HEAD
-    newBalances
-  }
-
-  private[blockchain] def totalAssetQuantity(assetId: AssetId): Long = assetsExtension.getAssetQuantity(assetId)
-
-  private[blockchain] def applyChanges(changes: Map[AssetAcc, (AccState, Reasons)], blockTs: Long = NTP.correctedTime()): Unit = synchronized {
-    storage.setStateHeight(storage.stateHeight + 1)
-    val h = storage.stateHeight
-    changes.foreach { ch =>
-      val change = Row(ch._2._1, ch._2._2.map(_.id), storage.getLastStates(ch._1.key).getOrElse(0))
-      storage.putAccountChanges(ch._1.key, h, change)
-      storage.putLastStates(ch._1.key, h)
-      ch._2._2.foreach {
-        case tx: Transaction =>
-          validators.foreach(_.process(tx, blockTs, h))
-        case _ =>
       }
       storage.updateAccountAssets(ch._1.account.address, ch._1.assetId)
     }
@@ -287,35 +264,6 @@
   }
 
   private def balanceByKey(key: String, atHeight: Option[Int] = None): Long = {
-=======
-  }
-
-  private[blockchain] def filterValidTransactions(trans: Seq[Transaction]):
-  Seq[Transaction] = {
-    trans.foldLeft((Map.empty[AssetAcc, (AccState, ReasonIds)], Seq.empty[Transaction])) {
-      case ((currentState, validTxs), tx) =>
-        try {
-          val newState = tx.balanceChanges().foldLeft(currentState) { case (iChanges, bc) =>
-            //update balances sheet
-            val currentChange = iChanges.getOrElse(bc.assetAcc, (AccState(assetBalance(bc.assetAcc)), List.empty))
-            val newBalance = if (currentChange._1.balance == Long.MinValue) Long.MinValue
-            else Try(Math.addExact(currentChange._1.balance, bc.delta)).getOrElse(Long.MinValue)
-
-            if (newBalance < 0 && tx.timestamp >= settings.allowTemporaryNegativeUntil) {
-              throw new Error(s"Transaction leads to negative balance ($newBalance): ${tx.json}")
-            }
-
-            iChanges.updated(bc.assetAcc, (AccState(newBalance), tx.id +: currentChange._2))
-          }
-          (newState, validTxs :+ tx)
-        } catch {
-          case NonFatal(e) =>
-            (currentState, validTxs)
-        }
-    }._2
-  }
-
-  private def balanceByKey(key: String, atHeight: Option[Int] = None): Long = {
     storage.getLastStates(key) match {
       case Some(h) if h > 0 =>
         val requiredHeight = atHeight.getOrElse(storage.stateHeight)
@@ -377,63 +325,20 @@
 
   //for debugging purposes only
   private def balanceAtHeight(key: String, atHeight: Int): Long = {
->>>>>>> 6d2964a1
     storage.getLastStates(key) match {
       case Some(h) if h > 0 =>
-        val requiredHeight = atHeight.getOrElse(storage.stateHeight)
-        require(requiredHeight >= 0, s"Height should not be negative, $requiredHeight given")
-
-<<<<<<< HEAD
-        def loop(hh: Int, min: Long = Long.MaxValue): Long = {
-          val rowOpt = storage.getAccountChanges(key, hh)
-          require(rowOpt.isDefined, s"accountChanges($key).get($hh) is null. lastStates.get(address)=$h")
-          val row = rowOpt.get
-          if (hh <= requiredHeight) Math.min(row.state.balance, min)
-=======
+
         def loop(hh: Int): Long = {
           val row = storage.getAccountChanges(key, hh).get
           if (hh <= atHeight) row.state.balance
->>>>>>> 6d2964a1
           else if (row.lastRowHeight == 0) 0L
-          else loop(row.lastRowHeight, Math.min(row.state.balance, min))
+          else loop(row.lastRowHeight)
         }
 
         loop(h)
       case _ =>
         0L
     }
-  }
-
-
-  private val DefaultLimit = 50
-
-  private def excludeTransactions(transactions: Seq[Transaction], exclude: Iterable[Transaction]) =
-    transactions.filter(t1 => !exclude.exists(t2 => t2.id sameElements t1.id))
-
-
-  private def filterTransactionsFromFuture(transactions: Seq[Transaction], blockTime: Long): Seq[Transaction] = {
-    transactions.filter {
-      tx => (tx.timestamp - blockTime).millis <= SimpleTransactionModule.MaxTimeForUnconfirmed
-    }
-  }
-
-  private[blockchain] def isValid(transaction: Transaction, height: Int): Boolean = {
-    validators.forall(_.isValid(transaction, height))
-  }
-
-
-  private def getIssueTransaction(assetId: AssetId): Option[IssueTransaction] =
-    storage.getTransactionBytes(assetId).flatMap(b => IssueTransaction.parseBytes(b).toOption)
-
-
-  //for debugging purposes only
-  def totalBalance: Long = storage.lastStatesKeys.map(address => balanceByKey(address)).sum
-
-  //for debugging purposes only
-  def toJson(heightOpt: Option[Int] = None): JsObject = {
-    val ls = storage.lastStatesKeys.map(add => add -> balanceByKey(add, heightOpt))
-      .filter(b => b._2 != 0).sortBy(_._1)
-    JsObject(ls.map(a => a._1 -> JsNumber(a._2)).toMap)
   }
 
   //for debugging purposes only
