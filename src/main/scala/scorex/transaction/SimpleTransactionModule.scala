package scorex.transaction

import com.google.common.base.Charsets
import com.google.common.primitives.{Bytes, Ints}
import com.wavesplatform.settings.WavesSettings
import play.api.libs.json.{JsArray, JsObject, Json}
import scorex.account.{Account, PrivateKeyAccount, PublicKeyAccount}
import scorex.api.http.assets._
import scorex.api.http.leasing.{LeaseCancelRequest, LeaseRequest}
import scorex.app.Application
import scorex.block.{Block, BlockField}
import scorex.consensus.TransactionsOrdering
import scorex.crypto.encode.Base58
import scorex.network.message.Message
import scorex.network.{Broadcast, NetworkController, TransactionalMessagesRepo}
import scorex.settings.ChainParameters
import scorex.transaction.ValidationError.{InvalidAddress, TransactionParameterValidationError, TransactionValidationError}
import scorex.transaction.assets.{BurnTransaction, _}
import scorex.transaction.lease.{LeaseCancelTransaction, LeaseTransaction}
import scorex.transaction.state.database.{BlockStorageImpl, UnconfirmedTransactionsDatabaseImpl}
import scorex.utils._
import scorex.wallet.Wallet
import scorex.waves.transaction.SignedPayment

import scala.concurrent.duration._
import scala.util.control.NonFatal
import scala.util.{Left, Right}

@SerialVersionUID(3044437555808662124L)
case class TransactionsBlockField(override val value: Seq[Transaction])
  extends BlockField[Seq[Transaction]] {

  import SimpleTransactionModule.MaxTransactionsPerBlock

  override val name = "transactions"

  override lazy val json: JsObject = Json.obj(name -> JsArray(value.map(_.json)))

  override lazy val bytes: Array[Byte] = {
    val txCount = value.size.ensuring(_ <= MaxTransactionsPerBlock).toByte
    value.foldLeft(Array(txCount)) { case (bs, tx) =>
      val txBytes = tx.bytes
      bs ++ Bytes.ensureCapacity(Ints.toByteArray(txBytes.length), 4, 0) ++ txBytes
    }
  }
}

class SimpleTransactionModule(hardForkParams: ChainParameters)(implicit val settings: WavesSettings,
                                                               application: Application)
  extends TransactionModule with TransactionOperations with ScorexLogging {

  import SimpleTransactionModule._

  val networkController = application.networkController
  private val feeCalculator = new FeeCalculator(settings.feesSettings)

  val InitialBalance = hardForkParams.initialBalance

  val utxStorage: UnconfirmedTransactionsStorage = new UnconfirmedTransactionsDatabaseImpl(settings.utxSettings)

  override val blockStorage = new BlockStorageImpl(settings.blockchainSettings)(application.consensusModule, this)

  override def unconfirmedTxs: Seq[Transaction] = utxStorage.all()

  override def putUnconfirmedIfNew[T <: Transaction](tx: T): Either[ValidationError, T] = synchronized {
    for {
      t1 <- feeCalculator.enoughFee(tx)
      t2 <- utxStorage.putIfNew(t1, (t: T) => validate(t))
    } yield t2
  }

  override def packUnconfirmed(heightOpt: Option[Int]): Seq[Transaction] = synchronized {
    clearIncorrectTransactions()

    val txs = utxStorage.all().sorted(TransactionsOrdering).take(MaxTransactionsPerBlock)
    val valid = blockStorage.state.validate(txs, heightOpt, NTP.correctedTime())._2

    if (valid.size != txs.size) {
      log.debug(s"Txs for new block do not match: valid=${valid.size} vs all=${txs.size}")
    }

    valid
  }

  override def clearFromUnconfirmed(data: Seq[Transaction]): Unit = synchronized {
    data.foreach(tx => utxStorage.getBySignature(tx.id) match {
      case Some(unconfirmedTx) => utxStorage.remove(unconfirmedTx)
      case None =>
    })

    clearIncorrectTransactions() // todo makes sence to remove expired only at this point
  }

  /**
    * Removes too old or invalid transactions from UnconfirmedTransactionsPool
    */
  def clearIncorrectTransactions(): Unit = {
    val currentTime = NTP.correctedTime()
    val txs = utxStorage.all()
    val notExpired = txs.filter { tx => (currentTime - tx.timestamp).millis <= MaxTimeForUnconfirmed }
    val notFromFuture = notExpired.filter { tx => (tx.timestamp - currentTime).millis <= MaxTimeDrift }
    val valid = blockStorage.state.validate(notFromFuture, blockTime = currentTime)._2
    // remove non valid or expired from storage
    txs.diff(valid).foreach(utxStorage.remove)
  }

  override def onNewOffchainTransaction[T <: Transaction](transaction: T): Either[ValidationError, T] =
    for {
      tx <- putUnconfirmedIfNew(transaction)
    } yield {
      val spec = TransactionalMessagesRepo.TransactionMessageSpec
      val ntwMsg = Message(spec, Right(transaction), None)
      networkController ! NetworkController.SendToNetwork(ntwMsg, Broadcast)
      tx
    }

  override def createPayment(payment: PaymentRequest, wallet: Wallet): Either[ValidationError, PaymentTransaction] = {
    createPayment(wallet.privateKeyAccount(payment.sender).get, new Account(payment.recipient), payment.amount, payment.fee)
  }

  override def transferAsset(request: TransferRequest, wallet: Wallet): Either[ValidationError, TransferTransaction] = {
    val sender = wallet.privateKeyAccount(request.sender).get
    TransferTransaction
      .create(request.assetId.map(s => Base58.decode(s).get),
        sender: PrivateKeyAccount,
        new Account(request.recipient),
        request.amount,
        getTimestamp,
        request.feeAssetId.map(s => Base58.decode(s).get),
        request.fee,
        request.attachment.filter(_.nonEmpty).map(Base58.decode(_).get).getOrElse(Array.emptyByteArray))
      .flatMap(onNewOffchainTransaction)
  }

  override def issueAsset(request: IssueRequest, wallet: Wallet): Either[ValidationError, IssueTransaction] = {
    val sender = wallet.privateKeyAccount(request.sender).get
    IssueTransaction
      .create(sender, request.name.getBytes(Charsets.UTF_8), request.description.getBytes(Charsets.UTF_8), request.quantity, request.decimals, request.reissuable, request.fee, getTimestamp)
      .flatMap(onNewOffchainTransaction)
  }

  def lease(request: LeaseRequest, wallet: Wallet): Either[ValidationError, LeaseTransaction] = {
    val sender = wallet.privateKeyAccount(request.sender).get
    LeaseTransaction.create(sender, request.amount, request.fee, getTimestamp, new Account(request.recipient))
      .flatMap(onNewOffchainTransaction)
  }

  def leaseCancel(request: LeaseCancelRequest, wallet: Wallet): Either[ValidationError, LeaseCancelTransaction] = {
    val sender = wallet.privateKeyAccount(request.sender).get
    LeaseCancelTransaction.create(sender, Base58.decode(request.txId).get, request.fee, getTimestamp)
      .flatMap(onNewOffchainTransaction)
  }

  override def reissueAsset(request: ReissueRequest, wallet: Wallet): Either[ValidationError, ReissueTransaction] = {
    val sender = wallet.privateKeyAccount(request.sender).get
    ReissueTransaction
      .create(sender, Base58.decode(request.assetId).get, request.quantity, request.reissuable, request.fee, getTimestamp)
      .flatMap(onNewOffchainTransaction)
  }

  override def burnAsset(request: BurnRequest, wallet: Wallet): Either[ValidationError, BurnTransaction] = {
    val sender = wallet.privateKeyAccount(request.sender).get
    BurnTransaction
      .create(sender, Base58.decode(request.assetId).get, request.quantity, request.fee, getTimestamp)
      .flatMap(onNewOffchainTransaction)
  }

  private var txTime: Long = 0

  private def getTimestamp: Long = synchronized {
    txTime = Math.max(NTP.correctedTime(), txTime + 1)
    txTime
  }

  override def createPayment(sender: PrivateKeyAccount, recipient: Account, amount: Long, fee: Long): Either[ValidationError, PaymentTransaction] =
    PaymentTransaction.create(sender, recipient, amount, fee, getTimestamp)
      .flatMap(onNewOffchainTransaction)


  override def genesisData: Seq[Transaction] = hardForkParams.genesisTxs

  /** Check whether tx is valid on current state and not expired yet
    */
  override def validate[T <: Transaction](tx: T): Either[ValidationError, T] = try {
    val notExpired = (blockStorage.history.lastBlock.timestamp - tx.timestamp).millis <= MaxTimeForUnconfirmed
    if (notExpired) {
      blockStorage.state.validate(tx, tx.timestamp)
    } else {
      Left(TransactionValidationError(tx, "Transaction expired in UTX Pool"))
    }
  } catch {
    case e: UnsupportedOperationException =>
      log.debug(s"DB can't find last block because of unexpected modification")
      Left(TransactionValidationError(tx, "DB can't find last block because of unexpected modification"))
    case NonFatal(t) =>
      log.error(s"Unexpected error during validation", t)
      throw t
  }

  override def isValid(block: Block): Boolean = try {
    val lastBlockTs = blockStorage.history.lastBlock.timestampField.value
    lazy val txsAreNew = block.transactionDataField.asInstanceOf[TransactionsBlockField].value.forall { tx => (lastBlockTs - tx.timestamp).millis <= MaxTxAndBlockDiff }
    lazy val (errors, validTrans) = blockStorage.state.validate(block.transactionData, blockStorage.history.heightOf(block), block.timestamp)
    if (!txsAreNew) log.debug(s"Invalid txs in block ${block.encodedId}: txs from the past")
    if (errors.nonEmpty) log.debug(s"Invalid txs in block ${block.encodedId}: not valid txs: $errors")
    txsAreNew && errors.isEmpty
  } catch {
    case e: UnsupportedOperationException =>
      log.debug(s"DB can't find last block because of unexpected modification")
      false
    case NonFatal(t) =>
      log.error(s"Unexpected error during validation", t)
      throw t
  }

  val minimumTxFee = 100000 // TODO: remove later

<<<<<<< HEAD
  override def signPayment(payment: Payment, wallet: Wallet): Either[ValidationError, PaymentTransaction] = {
=======
  override def signPayment(payment: PaymentRequest, wallet: Wallet): Either[ValidationError, PaymentTransaction]

  = {
>>>>>>> 38385309
    PaymentTransaction.create(wallet.privateKeyAccount(payment.sender).get, new Account(payment.recipient), payment.amount, payment.fee, NTP.correctedTime())
  }

  override def createSignedPayment(sender: PrivateKeyAccount, recipient: Account, amount: Long, fee: Long, timestamp: Long): Either[ValidationError, PaymentTransaction] = {

    for {
      p1 <- PaymentTransaction.create(sender, recipient, amount, fee, timestamp)
      p2 <- blockStorage.state.validate(p1, p1.timestamp)
    } yield p2
  }

  override def broadcastPayment(payment: SignedPayment): Either[ValidationError, PaymentTransaction] =
    for {
      _signature <- Base58.decode(payment.signature).toOption.toRight(ValidationError.InvalidSignature)
      _sender <- PublicKeyAccount.fromBase58String(payment.senderPublicKey)
      _t <- PaymentTransaction.create(_sender, new Account(payment.recipient), payment.amount, payment.fee, payment.timestamp, _signature)
      t <- onNewOffchainTransaction(_t)
    } yield t

}

object SimpleTransactionModule {
  val MaxTimeDrift: FiniteDuration = 15.seconds
  val MaxTimeForUnconfirmed: FiniteDuration = 90.minutes
  val MaxTxAndBlockDiff: FiniteDuration = 2.hour
  val MaxTransactionsPerBlock: Int = 100
}<|MERGE_RESOLUTION|>--- conflicted
+++ resolved
@@ -215,13 +215,7 @@
 
   val minimumTxFee = 100000 // TODO: remove later
 
-<<<<<<< HEAD
-  override def signPayment(payment: Payment, wallet: Wallet): Either[ValidationError, PaymentTransaction] = {
-=======
-  override def signPayment(payment: PaymentRequest, wallet: Wallet): Either[ValidationError, PaymentTransaction]
-
-  = {
->>>>>>> 38385309
+  override def signPayment(payment: PaymentRequest, wallet: Wallet): Either[ValidationError, PaymentTransaction] = {
     PaymentTransaction.create(wallet.privateKeyAccount(payment.sender).get, new Account(payment.recipient), payment.amount, payment.fee, NTP.correctedTime())
   }
 
