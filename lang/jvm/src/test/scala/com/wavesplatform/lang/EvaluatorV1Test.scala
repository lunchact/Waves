--- conflicted
+++ resolved
@@ -2,16 +2,12 @@
 
 import cats.data.EitherT
 import cats.kernel.Monoid
-import cats.syntax.semigroup._
 import com.wavesplatform.lang.Common._
 import com.wavesplatform.lang.v1.compiler.CompilerV1
 import com.wavesplatform.lang.v1.compiler.Terms._
-<<<<<<< HEAD
-=======
 import com.wavesplatform.lang.v1.compiler.Types._
-import com.wavesplatform.lang.v1.compiler.{CompilerContext, CompilerV1}
->>>>>>> b0e90b9f
 import com.wavesplatform.lang.v1.evaluator.EvaluatorV1
+import com.wavesplatform.lang.v1.evaluator.FunctionIds._
 import com.wavesplatform.lang.v1.evaluator.ctx._
 import com.wavesplatform.lang.v1.evaluator.ctx.impl.PureContext._
 import com.wavesplatform.lang.v1.evaluator.ctx.impl.{CryptoContext, PureContext}
@@ -22,7 +18,6 @@
 import scodec.bits.ByteVector
 import scorex.crypto.hash.{Blake2b256, Keccak256, Sha256}
 import scorex.crypto.signatures.{Curve25519, PublicKey, Signature}
-import com.wavesplatform.lang.v1.evaluator.FunctionIds._
 
 class EvaluatorV1Test extends PropSpec with PropertyChecks with Matchers with ScriptGen with NoShrink {
 
@@ -121,10 +116,11 @@
     val pointType     = CaseType("Point", List("X"         -> LONG, "Y" -> LONG))
     val pointInstance = CaseObj(pointType.typeRef, Map("X" -> 3L, "Y"   -> 4L))
     ev[Long](
-      context = PureContext.evalContext |+| EvaluationContext(
-        letDefs = Map(("p", LazyVal(EitherT.pure(pointInstance)))),
-        functions = Map.empty
-      ),
+      context = Monoid.combine(PureContext.evalContext,
+                               EvaluationContext(
+                                 letDefs = Map(("p", LazyVal(EitherT.pure(pointInstance)))),
+                                 functions = Map.empty
+                               )),
       expr = FUNCTION_CALL(sumLong.header, List(GETTER(REF("p"), "X"), CONST_LONG(2)))
     )._2 shouldBe Right(5)
   }
@@ -132,9 +128,12 @@
   property("lazy let evaluation doesn't throw if not used") {
     val pointType     = CaseType("Point", List(("X", LONG), ("Y", LONG)))
     val pointInstance = CaseObj(pointType.typeRef, Map("X" -> 3L, "Y" -> 4L))
-    val context = PureContext.evalContext |+| EvaluationContext(
-      letDefs = Map(("p", LazyVal(EitherT.pure(pointInstance))), ("badVal", LazyVal(EitherT.leftT("Error")))),
-      functions = Map.empty
+    val context = Monoid.combine(
+      PureContext.evalContext,
+      EvaluationContext(
+        letDefs = Map(("p", LazyVal(EitherT.pure(pointInstance))), ("badVal", LazyVal(EitherT.leftT("Error")))),
+        functions = Map.empty
+      )
     )
     ev[Long](
       context = context,
@@ -150,10 +149,11 @@
       Right(1L)
     }
 
-    val context = PureContext.evalContext |+| EvaluationContext(
-      letDefs = Map.empty,
-      functions = Map(f.header -> f)
-    )
+    val context = Monoid.combine(PureContext.evalContext,
+                                 EvaluationContext(
+                                   letDefs = Map.empty,
+                                   functions = Map(f.header -> f)
+                                 ))
     ev[Long](
       context = context,
       expr = BLOCK(LET("X", FUNCTION_CALL(f.header, List(CONST_LONG(1000)))), FUNCTION_CALL(sumLong.header, List(REF("X"), REF("X"))))
