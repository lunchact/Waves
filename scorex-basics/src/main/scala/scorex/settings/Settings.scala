--- conflicted
+++ resolved
@@ -111,11 +111,6 @@
     .map(x => FiniteDuration(x, MILLISECONDS)).getOrElse(30.seconds)
   lazy val scoreTTL: FiniteDuration = scoreBroadcastDelay * 3
 
-<<<<<<< HEAD
-  lazy val walletDirOpt = (settingsJSON \ "walletDir").asOpt[String]
-    .ensuring(pathOpt => pathOpt.forall(directoryEnsuring))
-=======
->>>>>>> 1a87fe5c
   lazy val walletPassword = (settingsJSON \ "walletPassword").asOpt[String].getOrElse {
     println("Please type your wallet password")
     scala.io.StdIn.readLine()
