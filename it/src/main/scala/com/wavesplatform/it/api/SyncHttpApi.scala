--- conflicted
+++ resolved
@@ -207,60 +207,10 @@
 
     def rollback(to: Int, returnToUTX: Boolean = true): Unit =
       Await.result(async(n).rollback(to, returnToUTX), RequestAwaitTime)
-<<<<<<< HEAD
-
-    def getOrderBook(asset: String): OrderBookResponse =
-      Await.result(async(n).getOrderBook(asset), RequestAwaitTime)
-
-    def getOrderbookByPublicKey(publicKey: String, timestamp: Long, signature: ByteStr): Seq[OrderbookHistory] =
-      Await.result(async(n).getOrderbookByPublicKey(publicKey, timestamp, signature), RequestAwaitTime)
-
-    def getOrderbookByPublicKeyActive(publicKey: String, timestamp: Long, signature: ByteStr): Seq[OrderbookHistory] =
-      Await.result(async(n).getOrderbookByPublicKeyActive(publicKey, timestamp, signature), RequestAwaitTime)
-
-    def matcherGet(path: String,
-                   f: RequestBuilder => RequestBuilder = identity,
-                   statusCode: Int = HttpConstants.ResponseStatusCodes.OK_200,
-                   waitForStatus: Boolean = false): Response =
-      Await.result(async(n).matcherGet(path, f, statusCode, waitForStatus), RequestAwaitTime)
-
-    def matcherGetStatusCode(path: String, statusCode: Int): MessageMatcherResponse =
-      Await.result(async(n).matcherGetStatusCode(path, statusCode), RequestAwaitTime)
-
-    def matcherPost[A: Writes](path: String, body: A): Response =
-      Await.result(async(n).matcherPost(path, body), RequestAwaitTime)
-
-    def placeOrder(order: Order): MatcherResponse =
-      Await.result(async(n).placeOrder(order), RequestAwaitTime)
-
-    def getOrderStatus(asset: String, orderId: String, waitForStatus: Boolean = true): MatcherStatusResponse =
-      Await.result(async(n).getOrderStatus(asset, orderId, waitForStatus), RequestAwaitTime)
-
-    def waitOrderStatus(asset: String, orderId: String, expectedStatus: String, waitTime: Duration = OrderRequestAwaitTime): MatcherStatusResponse =
-      Await.result(async(n).waitOrderStatus(asset, orderId, expectedStatus), waitTime)
-
-    def waitFor[A](desc: String)(f: async => A, cond: A => Boolean, retryInterval: FiniteDuration): A =
-      Await.result(async(n).waitFor(desc)(z => Future(f(z))(scala.concurrent.ExecutionContext.Implicits.global), cond, retryInterval),
-                   RequestAwaitTime)
-
-    def getReservedBalance(publicKey: String, timestamp: Long, signature: ByteStr, waitTime: Duration = OrderRequestAwaitTime): Map[String, Long] =
-      Await.result(async(n).getReservedBalance(publicKey, timestamp, signature), waitTime)
-
-    def expectIncorrectOrderPlacement(order: Order, expectedStatusCode: Int, expectedStatus: String): Boolean =
-      Await.result(async(n).expectIncorrectOrderPlacement(order, expectedStatusCode, expectedStatus), 1.minute)
-
-    def cancelOrder(amountAsset: String,
-                    priceAsset: String,
-                    request: CancelOrderRequest,
-                    waitTime: Duration = OrderRequestAwaitTime): MatcherStatusResponse =
-      Await.result(async(n).cancelOrder(amountAsset, priceAsset, request), waitTime)
 
     def findTransactionInfo(txId: String): Option[TransactionInfo] = Await.result(async(n).findTransactionInfo(txId), RequestAwaitTime)
 
     def transactionsByAddress(address: String, limit: Int) = Await.result(async(n).transactionsByAddress(address, limit), RequestAwaitTime)
-
-=======
->>>>>>> 3e8cf3a1
   }
 
   implicit class NodesExtSync(nodes: Seq[Node]) {
