--- conflicted
+++ resolved
@@ -1,45 +1,37 @@
 package com.wavesplatform.it.api
 
-<<<<<<< HEAD
 import akka.http.scaladsl.model.StatusCodes
+import akka.http.scaladsl.model.StatusCodes.BadRequest
+import com.wavesplatform.api.http.AddressApiRoute
+import com.wavesplatform.api.http.assets.SignedIssueV1Request
 import com.wavesplatform.features.api.ActivationStatus
-=======
-import akka.http.scaladsl.model.StatusCodes.BadRequest
->>>>>>> 79966df7
+import com.wavesplatform.http.DebugMessage
 import com.wavesplatform.it.Node
 import com.wavesplatform.state.DataEntry
+import com.wavesplatform.transaction.transfer.MassTransferTransaction.Transfer
 import org.asynchttpclient.Response
 import org.scalactic.source.Position
 import org.scalatest.{Assertion, Assertions, Matchers}
 import play.api.libs.json.Json.parse
 import play.api.libs.json._
-import com.wavesplatform.api.http.AddressApiRoute
-import com.wavesplatform.api.http.assets.SignedIssueV1Request
-import com.wavesplatform.http.DebugMessage
-import com.wavesplatform.transaction.transfer.MassTransferTransaction.Transfer
-
+
+import scala.concurrent.ExecutionContext.Implicits.global
 import scala.concurrent.duration._
 import scala.concurrent.{Await, Future}
-import scala.concurrent.ExecutionContext.Implicits.global
 import scala.util.{Failure, Try}
 
 object SyncHttpApi extends Assertions {
   case class ErrorMessage(error: Int, message: String)
   implicit val errorMessageFormat: Format[ErrorMessage] = Json.format
 
-<<<<<<< HEAD
   case class NotFoundErrorMessage(status: String, details: String)
 
   object NotFoundErrorMessage {
     implicit val format: Format[NotFoundErrorMessage] = Json.format
   }
 
-  def assertBadRequest[R](f: => R): Assertion = Try(f) match {
-    case Failure(UnexpectedStatusCodeException(_, statusCode, _)) => Assertions.assert(statusCode == StatusCodes.BadRequest.intValue)
-=======
   def assertBadRequest[R](f: => R, expectedStatusCode: Int = 400): Assertion = Try(f) match {
     case Failure(UnexpectedStatusCodeException(_, statusCode, _)) => Assertions.assert(statusCode == expectedStatusCode)
->>>>>>> 79966df7
     case Failure(e)                                               => Assertions.fail(e)
     case _                                                        => Assertions.fail("Expecting bad request")
   }
